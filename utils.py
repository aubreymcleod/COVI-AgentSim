from collections import OrderedDict, namedtuple

import numpy as np
from scipy.stats import norm, truncnorm, gamma
import datetime
import math
from config import *
from functools import lru_cache

ConditionProbability = namedtuple('ConditionProbability', ['name', 'id', 'age', 'sex', 'probability'])

PREEXISTING_CONDITIONS = OrderedDict([
    ('smoker', [
        ConditionProbability('smoker', 5, 12, 'a', 0.0),
        ConditionProbability('smoker', 5, 18, 'a', 0.03),
        ConditionProbability('smoker', 5, 65, 'a', 0.185),
        ConditionProbability('smoker', 5, 1000, 'a', 0.09)
    ]),
    ('diabetes', [
        ConditionProbability('diabetes', 1, 18, 'a', 0.005),
        ConditionProbability('diabetes', 1, 35, 'a', 0.009),
        ConditionProbability('diabetes', 1, 50, 'a', 0.039),
        ConditionProbability('diabetes', 1, 75, 'a', 0.13),
        ConditionProbability('diabetes', 1, 1000, 'a', 0.179)
    ]),
    ('heart_disease', [
        ConditionProbability('heart_disease', 2, 20, 'a', 0.001),
        ConditionProbability('heart_disease', 2, 35, 'a', 0.005),
        ConditionProbability('heart_disease', 2, 50, 'f', 0.013),
        ConditionProbability('heart_disease', 2, 50, 'm', 0.021),
        ConditionProbability('heart_disease', 2, 50, 'a', 0.017),
        ConditionProbability('heart_disease', 2, 75, 'f', 0.13),
        ConditionProbability('heart_disease', 2, 75, 'm', 0.178),
        ConditionProbability('heart_disease', 2, 75, 'a', 0.15),
        ConditionProbability('heart_disease', 2, 1000, 'f', 0.311),
        ConditionProbability('heart_disease', 2, 1000, 'm', 0.44),
        ConditionProbability('heart_disease', 2, 1000, 'a', 0.375)
    ]),
    ('cancer', [
        ConditionProbability('cancer', 6, 30, 'a', 0.00029),
        ConditionProbability('cancer', 6, 60, 'a', 0.0029),
        ConditionProbability('cancer', 6, 90, 'a', 0.029),
        ConditionProbability('cancer', 6, 1000, 'a', 0.05)
    ]),
    ('COPD', [
        ConditionProbability('COPD', 3, 35, 'a', 0.0),
        ConditionProbability('COPD', 3, 50, 'a', 0.015),
        ConditionProbability('COPD', 3, 65, 'f', 0.037),
        ConditionProbability('COPD', 3, 1000, 'a', 0.075)
    ]),
    ('asthma', [
        ConditionProbability('asthma', 4, 10, 'f', 0.07),
        ConditionProbability('asthma', 4, 10, 'm', 0.12),
        ConditionProbability('asthma', 4, 10, 'a', 0.09),
        ConditionProbability('asthma', 4, 25, 'f', 0.15),
        ConditionProbability('asthma', 4, 25, 'm', 0.19),
        ConditionProbability('asthma', 4, 25, 'a', 0.17),
        ConditionProbability('asthma', 4, 75, 'f', 0.11),
        ConditionProbability('asthma', 4, 75, 'm', 0.06),
        ConditionProbability('asthma', 4, 75, 'a', 0.08),
        ConditionProbability('asthma', 4, 1000, 'f', 0.12),
        ConditionProbability('asthma', 4, 1000, 'm', 0.08),
        ConditionProbability('asthma', 4, 1000, 'a', 0.1)
    ]),
    ('stroke', [
        ConditionProbability('stroke', 7, 20, 'a', 0.0),
        ConditionProbability('stroke', 7, 40, 'a', 0.01),
        ConditionProbability('stroke', 7, 60, 'a', 0.03),
        ConditionProbability('stroke', 7, 80, 'a', 0.04),
        ConditionProbability('stroke', 7, 1000, 'a', 0.07)
    ]),
    ('immuno-suppressed', [  # (3.6% on average)
        ConditionProbability('immuno-suppressed', 0, 40, 'a', 0.005),
        ConditionProbability('immuno-suppressed', 0, 65, 'a', 0.036),
        ConditionProbability('immuno-suppressed', 0, 85, 'a', 0.045),
        ConditionProbability('immuno-suppressed', 0, 1000, 'a', 0.20)
    ]),
    ('lung_disease', [
        ConditionProbability('lung_disease', 8, 0, 'a', 0.0)
    ]),
    ('pregnant', [
        ConditionProbability('pregnant', 9, 0, 'f', 0.0)
    ])
])

def log(str, logfile=None, timestamp=False):
	if timestamp:
		str = f"[{datetime.datetime.now()}] {str}"

	print(str)
	if logfile is not None:
		with open(logfile, mode='a') as f:
			print(str, file=f)

def _sample_viral_load_gamma(rng, shape_mean=4.5, shape_std=.15, scale_mean=1., scale_std=.15):
    """ This function samples the shape and scale of a gamma distribution, then returns it"""
    shape = rng.normal(shape_mean, shape_std)
    scale = rng.normal(scale_mean, scale_std)
    return gamma(shape, scale=scale)


def _sample_viral_load_piecewise(rng, age=40):
    """ This function samples a piece-wise linear viral load model which increases, plateaus, and drops """
    # https://stackoverflow.com/questions/18441779/how-to-specify-upper-and-lower-limits-when-using-numpy-random-normal
	# https://www.thelancet.com/journals/laninf/article/PIIS1473-3099(20)30196-1/fulltext
    plateau_start = truncnorm((PLATEAU_START_CLIP_LOW - PLATEAU_START_MEAN)/PLATEAU_START_STD, (PLATEAU_START_CLIP_HIGH - PLATEAU_START_MEAN) / PLATEAU_START_STD, loc=PLATEAU_START_MEAN, scale=PLATEAU_START_STD).rvs(1, random_state=rng)
    plateau_end = plateau_start + truncnorm((PLATEAU_DURATION_CLIP_LOW - PLATEAU_DURATION_MEAN)/PLEATEAU_DURATION_STD,
                                            (PLATEAU_DURATION_CLIP_HIGH - PLATEAU_DURATION_MEAN) / PLEATEAU_DURATION_STD,
                                            loc=PLATEAU_DURATION_MEAN, scale=PLEATEAU_DURATION_STD).rvs(1, random_state=rng)
    recovered = plateau_end + ((age/10)-1) # age is a determining factor for the recovery time
    recovered = recovered + truncnorm((RECOVERY_CLIP_LOW - RECOVERY_MEAN) / RECOVERY_STD,
                                        (RECOVERY_CLIP_HIGH - RECOVERY_MEAN) / RECOVERY_STD,
                                        loc=RECOVERY_MEAN, scale=RECOVERY_STD).rvs(1, random_state=rng)
    base = age/200 # peak viral load varies linearly with age
    plateau_height = rng.uniform(base + MIN_VIRAL_LOAD, base + MAX_VIRAL_LOAD)
    return plateau_height, plateau_start.item(), plateau_end.item(), recovered.item()

def _normalize_scores(scores):
    return np.array(scores)/np.sum(scores)

# &canadian-demgraphics
def _get_random_age(rng):
    # random normal centered on 50 with stdev 25
    draw = rng.normal(50, 25, 1)
    if draw < 0:
        # if below 0, shift to a bump centred around 30
        age = round(30 + rng.normal(0, 4))
    else:
        age = round(float(draw))
    return age

# &sex
def _get_random_sex(rng):
    p = rng.rand()
    if p < .4:
        return 'female'
    elif p < .8:
        return 'male'
    else:
        return 'other'


def _get_mask_wearing(carefulness, simulation_days, rng):
    return [rng.rand() < carefulness*BASELINE_P_MASK for day in range(simulation_days)]


# 2D Array of symptoms; first axis is days after exposure (infection), second is an array of symptoms
def _get_covid_symptoms(viral_load_plateau_start, viral_load_plateau_end,
                            viral_load_recovered, age, incubation_days, really_sick, extremely_sick,
                            rng, preexisting_conditions):
    progression = []
    # Before the plateau
    symptoms1 = []
    if really_sick or extremely_sick or len(preexisting_conditions) > 2:
        symptoms1.append('moderate')
    else :
        symptoms1.append('mild')

    if rng.rand() < 0.9:
        symptoms1.append('fever')
    if rng.rand() < 0.7:
        symptoms1.append('cough')
    if rng.rand() < 0.1:
        symptoms1.append('runny_nose')
    if rng.rand() < 0.5:
        symptoms1.append('fatigue')
    if rng.rand() < 0.3:
        symptoms1.append('trouble_breathing')
    if rng.rand() < 0.4:
        symptoms1.append('gastro')
    if rng.rand() < 0.2*(age/3):
        symptoms1.append('unusual')

	#TODO CHECK THESE! PUT IN QUICKLY WITHOUT VERIFYING
    if rng.rand() < 0.5:
        symptoms1.append('sneezing')
    if rng.rand() < 0.3:
        symptoms1.append('diarrhea')
    if rng.rand() < 0.2:
        symptoms1.append('nausea_vomiting')
    if rng.rand() < 0.5:
        symptoms1.append('headache')
    if rng.rand() < 0.2:
        symptoms1.append('hard_time_waking_up')
    if rng.rand() < 0.6:
        symptoms1.append('sore_throat')
    if rng.rand() < 0.3:
        symptoms1.append('chills')
    if rng.rand() < 0.05:
        symptoms1.append('severe_chest_pain')
    if rng.rand() < 0.1:
        symptoms1.append('confused')

    if really_sick or extremely_sick or len(preexisting_conditions)>2:
        if rng.rand() < 0.1:
            symptoms1.append('lost_consciousness')

    if 'mild' and 'trouble_breathing' in symptoms1:
        symptoms1.append('light_trouble_breathing')

    if 'moderate' and 'trouble_breathing' in symptoms1:
        symptoms1.append('moderate_trouble_breathing')

    for day in range(math.ceil(viral_load_plateau_start)):
        progression.append(symptoms1)

    # During the plateau
    symptoms2 = []
    if really_sick or len(preexisting_conditions) >2 or 'moderate' in symptoms1:
        symptoms2.append('severe')
    elif extremely_sick:
        symptoms2.append('extremely-severe')
    elif rng.rand() < 0.1:
        symptoms2.append('moderate')
    else:
        symptoms2.append('mild')

    if 'fever' in symptoms1 or rng.rand() < 0.9:
        symptoms2.append('fever')
    if rng.rand() < 0.85:
        symptoms2.append('cough')
    if rng.rand() < 0.8:
        symptoms2.append('fatigue')
    if rng.rand() < 0.7:
        symptoms2.append('trouble_breathing')
    if rng.rand() < 0.1:
        symptoms2.append('runny_nose')
    if rng.rand() < 0.4:
        symptoms2.append('loss_of_taste')
    if rng.rand() < 0.1:
        symptoms2.append('gastro')
    if rng.rand() < 0.2*(age/3):
        symptoms2.append('unusual')

	#TODO CHECK THESE! PUT IN QUICKLY WITHOUT VERIFYING
    if rng.rand() < 0.5:
        symptoms2.append('sneezing')
    if rng.rand() < 0.3:
        symptoms2.append('diarrhea')
    if rng.rand() < 0.2:
        symptoms2.append('nausea_vomiting')
    if rng.rand() < 0.5:
        symptoms2.append('headache')
    if rng.rand() < 0.2:
        symptoms2.append('hard_time_waking_up')
    if rng.rand() < 0.6:
        symptoms2.append('sore_throat')
    if rng.rand() < 0.3:
        symptoms2.append('chills')
    if rng.rand() < 0.1:
        symptoms2.append('severe_chest_pain')
    if rng.rand() < 0.1:
        symptoms2.append('confused')
    if really_sick or extremely_sick or len(preexisting_conditions)>2:
        if rng.rand() < 0.6:
            symptoms2.append('lost_consciousness')
    if 'mild' in symptoms2 and 'trouble_breathing' in symptoms2:
        symptoms2.append('light_trouble_breathing')
    if 'moderate'in symptoms2 and 'trouble_breathing' in symptoms2:
        symptoms2.append('moderate_trouble_breathing')
    if ('severe' in symptoms2 or 'extremely-severe' in symptoms2) and 'trouble_breathing' in symptoms2:
        symptoms2.append('heavy_trouble_breathing')

    for day in range(math.ceil(viral_load_plateau_end - viral_load_plateau_start)):
        progression.append(symptoms2)

    # After the plateau
    symptoms3 = []
    if really_sick or extremely_sick:
        symptoms3.append('moderate')
    else:
        symptoms3.append('mild')
    if rng.rand() < 0.3:
        symptoms3.append('cough')
    if rng.rand() < 0.8:
        symptoms3.append('fatigue')
    if rng.rand() < 0.5:
        symptoms3.append('aches')
    if rng.rand() < 0.3:
        symptoms3.append('trouble_breathing')
    if rng.rand() < 0.2:
        symptoms3.append('gastro')

	#TODO CHECK THESE! PUT IN QUICKLY WITHOUT VERIFYING
    if rng.rand() < 0.5:
        symptoms3.append('sneezing')
    if rng.rand() < 0.3:
        symptoms3.append('diarrhea')
    if rng.rand() < 0.2:
        symptoms3.append('nausea_vomiting')
    if rng.rand() < 0.5:
        symptoms3.append('headache')
    if rng.rand() < 0.2:
        symptoms3.append('hard_time_waking_up')
    if rng.rand() < 0.6:
        symptoms3.append('sore_throat')
    if rng.rand() < 0.3:
        symptoms3.append('chills')
    if rng.rand() < 0.1:
        symptoms3.append('severe_chest_pain')
    if rng.rand() < 0.1:
        symptoms3.append('confused')
    if really_sick or extremely_sick or len(preexisting_conditions)>2:
        if rng.rand() < 0.6:
            symptoms3.append('lost_consciousness')

    if 'mild' in symptoms3 and 'trouble_breathing' in symptoms3:
        symptoms3.append('light_trouble_breathing')
    if 'moderate' in symptoms3 and 'trouble_breathing' in symptoms3:
        symptoms3.append('moderate_trouble_breathing')
    if ('severe' in symptoms3 or 'extremely-severe' in symptoms3) and 'trouble_breathing' in symptoms3:
        symptoms3.append('heavy_trouble_breathing')

    for day in range(math.ceil(viral_load_recovered - viral_load_plateau_end)):
        progression.append(symptoms3)

    return progression

def _get_flu_symptoms(age, rng, sim_days, carefulness, preexisting_conditions, really_sick, extremely_sick):
    symptoms_array = [[] for i in range(sim_days)]

    if age < 12 or age > 40 or any(preexisting_conditions) or really_sick or extremely_sick:
        mean = 5 - round(carefulness)
    else:
        mean = 3 - round(carefulness)

    len_flu = rng.normal(mean,3)
    if len_flu < 1:
        len_flu = 1
    else:
        len_flu = round(len_flu)

    len_flu = min(len_flu, sim_days-1)
    symptoms = []
    if really_sick or extremely_sick or any(preexisting_conditions):
        symptoms.append('moderate')
    else:
        symptoms.append('mild')
    if rng.rand() < 0.8:
        symptoms.append('fever')
    if rng.rand() < 0.6:
        symptoms.append('gastro')
    if rng.rand() < 0.6:
        symptoms.append('aches')
    if rng.rand() < 0.3:
        symptoms.append('fatigue')

    progression = []
    for day in range(len_flu):
        progression.append(symptoms)

    start_day = None
    if rng.rand() < P_FLU: #gets a cold
        start_day = rng.choice(range(sim_days-len_flu))
        for day in range(len_flu):
            symptoms_array[start_day+day] = symptoms

    return progression, start_day, symptoms_array

def _get_flu_symptoms_v2(age, rng, carefulness, preexisting_conditions, really_sick, extremely_sick):
    if age < 12 or age > 40 or any(preexisting_conditions) or really_sick or extremely_sick:
        mean = 4 - round(carefulness)
    else:
        mean = 3 - round(carefulness)

    len_cold = rng.normal(mean,3)
    if len_cold < 1:
        len_cold = 1
    else:
        len_cold = round(len_cold)

    symptoms = []
    if really_sick or extremely_sick or any(preexisting_conditions):
        symptoms.append('moderate')
    else:
        symptoms.append('mild')
    if rng.rand() < 0.8:
        symptoms.append('fever')
    if rng.rand() < 0.6:
        symptoms.append('gastro')
    if rng.rand() < 0.6:
        symptoms.append('aches')
    if rng.rand() < 0.3:
        symptoms.append('fatigue')

    return symptoms

def _get_cold_symptoms(age, rng, sim_days, carefulness, preexisting_conditions, really_sick, extremely_sick):

    symptoms_array = [[] for i in range(sim_days)]

    if age < 12 or age > 40 or any(preexisting_conditions) or really_sick or extremely_sick:
        mean = 4 - round(carefulness)
    else:
        mean = 3 - round(carefulness)

    len_cold = rng.normal(mean,3)
    if len_cold < 1:
        len_cold = 1
    else:
        len_cold = round(len_cold)

    len_cold = min(len_cold, sim_days-1)
    symptoms = []

    if really_sick or extremely_sick or any(preexisting_conditions):
        symptoms.append('moderate')
    else:
        symptoms.append('mild')
    if rng.rand() < 0.8:
        symptoms.append('runny_nose')
    if rng.rand() < 0.8:
        symptoms.append('cough')
    if rng.rand() < 0.1:
        symptoms.append('trouble_breathing')
    if rng.rand() < 0.2:
        symptoms.append('loss_of_taste')
    if rng.rand() < 0.2:
        symptoms.append('fatigue')
    if rng.rand() < 0.6:
        symptoms.append('sneezing')

    progression = []
    for day in range(len_cold):
        progression.append(symptoms)

    start_day = None
    if rng.rand() < P_COLD: #gets a cold
        start_day = rng.choice(range(sim_days-len_cold))
        for day in range(len_cold):
            symptoms_array[start_day+day] = symptoms


    return progression, start_day, symptoms_array

def _get_cold_symptoms_v2(age, rng, carefulness, preexisting_conditions, really_sick, extremely_sick):
    symptoms = []

    if age < 12 or age > 40 or any(preexisting_conditions) or really_sick or extremely_sick:
        mean = 4 - round(carefulness)
    else:
        mean = 3 - round(carefulness)

    len_cold = rng.normal(mean,3)
    if len_cold < 1:
        len_cold = 1
    else:
        len_cold = round(len_cold)

    if really_sick or extremely_sick or any(preexisting_conditions):
        symptoms.append('moderate')
    else:
        symptoms.append('mild')

    if rng.rand() < 0.8:
        symptoms.append('runny_nose')
    if rng.rand() < 0.8:
        symptoms.append('cough')
    if rng.rand() < 0.1:
        symptoms.append('trouble_breathing')
    if rng.rand() < 0.2:
        symptoms.append('loss_of_taste')
    if rng.rand() < 0.2:
        symptoms.append('fatigue')
    if rng.rand() < 0.6:
        symptoms.append('sneezing')

    return symptoms

def _reported_symptoms(all_symptoms, rng, carefulness):
    all_reported_symptoms = []
    for symptoms in all_symptoms:
        reported_symptoms = []
        # miss a day of symptoms
        if rng.rand() < carefulness:
            continue
        for symptom in symptoms:
            if rng.rand() < carefulness:
                continue
            reported_symptoms.append(symptom)
        all_reported_symptoms.append(reported_symptoms)
    return all_reported_symptoms

# &preexisting-conditions
def _get_preexisting_conditions(age, sex, rng):
    #if rng.rand() < 0.6 + age/200:
    #    conditions = None
    #else:
    conditions = []

    # for c_name, c_prob in PREEXISTING_CONDITIONS.items():
    #     rand = rng.rand()
    #     modifier = 1.
    #     if c_name == 'heart_disease':
    #         if 'diabetes' or 'smoker' in conditions:
    #             modifier = 2
    #         else:
    #             modifier = 0.5
    #     if c_name in ('cancer', 'COPD'):
    #         if 'smoker' in conditions:
    #             modifier = 1.3
    #         else:
    #             modifier = 0.95
    #     # TODO: This currently excludes immuno-suppressed condiction when
    #     #  setting the modifier value. Is That wanted?
    #     if c_name == 'stroke':
    #         modifier = len(conditions)
    #     if c_name == 'immuno-suppressed':
    #         if 'cancer' in conditions:
    #             modifier = 1.2
    #         else:
    #             modifier = 0.98
    #     for p in c_prob:
    #         if age < p.age:
    #             if p.sex == 'a' or sex.lower().startswith(p.sex):
    #                 if rand < modifier * p.probability:
    #                     conditions.append(p.name)
    #                 break

    # TODO PUT IN QUICKLY WITHOUT VERIFICATION OF NUMBERS
    # &smoking
    if age < 12:
        pass
    elif age < 18:
        if rng.rand() < 0.03:
            conditions.append('smoker')
    elif age < 65:
        if rng.rand() < 0.185:
            conditions.append('smoker')
    else:
        if rng.rand() < 0.09:
            conditions.append('smoker')

    # &diabetes
    if age < 18:
        if rng.rand() < .005:
            conditions.append('diabetes')
    elif age < 35:
        if rng.rand() < .009:
            conditions.append('diabetes')
    elif age < 50:
        if rng.rand() < .039:
            conditions.append('diabetes')
    elif age < 75:
        if rng.rand() < .13:
            conditions.append('diabetes')
    else:
        if rng.rand() < .179:
            conditions.append('diabetes')

    # &heart disease
    if 'diabetes' in conditions or 'smoker' in conditions:
        modifier = 2
    else:
        modifier = 0.5
    if age < 20:
        if rng.rand() < modifier *.001:
            conditions.append('heart_disease')
    elif age < 35:
        if rng.rand() < modifier * .005:
            conditions.append('heart_disease')
    elif age < 50:
        if sex.lower().startswith('f'):
            if rng.rand() < modifier * .013:
                conditions.append('heart_disease')
        elif sex.lower().startswith('m'):
            if rng.rand() < modifier * .021:
                conditions.append('heart_disease')
        else:
            if rng.rand() < modifier * .017:
                conditions.append('heart_disease')
    elif age < 75:
        if sex.lower().startswith('f'):
            if rng.rand() < modifier * .13:
                conditions.append('heart_disease')
        elif sex.lower().startswith('m'):
            if rng.rand() < modifier * .178:
                conditions.append('heart_disease')
        else:
            if rng.rand() < modifier * .15:
                conditions.append('heart_disease')
    else:
        if sex.lower().startswith('f'):
            if rng.rand() < modifier * .311:
                conditions.append('heart_disease')
        elif sex.lower().startswith('m'):
            if rng.rand() < modifier * .44:
                conditions.append('heart_disease')
        else:
            if rng.rand() < modifier * .375:
                conditions.append('heart_disease')

    # &cancer
    modifier = 1.3 if 'smoker' in conditions else 0.95
    if age < 30:
        if rng.rand() < modifier * 0.00029:
            conditions.append('cancer')
    elif age < 60:
        if rng.rand() < modifier * 0.0029:
            conditions.append('cancer')
    elif age < 90:
        if rng.rand() < modifier * 0.029:
            conditions.append('cancer')
    else:
        if rng.rand() < modifier * 0.05:
            conditions.append('cancer')


    # &COPD
    if age < 35:
        pass
    elif age < 50:
        if rng.rand() < modifier * .015:
            conditions.append('COPD')
    elif age < 65:
        if rng.rand() < modifier * .037:
            conditions.append('COPD')
    else:
        if rng.rand() < modifier * .075:
            conditions.append('COPD')

    # &asthma
    if age < 10:
        if sex.lower().startswith('f'):
            if rng.rand() < .07:
                conditions.append('asthma')
        elif sex.lower().startswith('m'):
            if rng.rand() < .12:
                conditions.append('asthma')
        else:
            if rng.rand() < .09:
                conditions.append('asthma')
    elif age < 25:
        if sex.lower().startswith('f'):
            if rng.rand() < .15:
                conditions.append('asthma')
        elif sex.lower().startswith('m'):
            if rng.rand() < .19:
                conditions.append('asthma')
        else:
            if rng.rand() < .17:
                conditions.append('asthma')
    elif age < 75:
        if sex.lower().startswith('f'):
            if rng.rand() < .11:
                conditions.append('asthma')
        elif sex.lower().startswith('m'):
            if rng.rand() < .06:
                conditions.append('asthma')
        else:
            if rng.rand() < .08:
                conditions.append('asthma')
    else:
        if sex.lower().startswith('f'):
            if rng.rand() < .12:
                conditions.append('asthma')
        elif sex.lower().startswith('m'):
            if rng.rand() < .08:
                conditions.append('asthma')
        else:
            if rng.rand() < .1:
                conditions.append('asthma')


    # &stroke
    modifier = len(conditions)
    if age < 20:
        pass
    elif age < 40:
        if rng.rand() < modifier * 0.01:
            conditions.append('stroke')
    elif age < 60:
        if rng.rand() < modifier * 0.03:
            conditions.append('stroke')
    elif age < 80:
        if rng.rand() < modifier * 0.04:
            conditions.append('stroke')
    else:
        if rng.rand() < modifier * 0.07:
            conditions.append('stroke')


    # &immuno-suppressed (3.6% on average)
    modifier = 1.2 if 'cancer' in conditions else 0.98
    if age < 40:
        if rng.rand() < modifier * 0.005:
            conditions.append('immuno-suppressed')
    elif age < 65:
        if rng.rand() < modifier * 0.036:
            conditions.append('immuno-suppressed')
    elif age < 85:
        if rng.rand() < modifier * 0.045:
            conditions.append('immuno-suppressed')
    else:
        if rng.rand() < modifier * 0.20:
            conditions.append('immuno-suppressed')

    #TODO PUT IN QUICKLY WITHOUT VERIFICATION OF NUMBERS
    if 'asthma' in conditions or 'COPD' in conditions:
        conditions.append('lung_disease')

    if sex.lower().startswith('f') and age > 18 and age < 50:
        p_pregnant = rng.normal(27, 5)
        if rng.rand() < p_pregnant:
            conditions.append('pregnant')

    return conditions

# &canadian-demgraphics
def _get_random_age_multinomial(AGE_DISTRIBUTION, rng):
    x = list(zip(*AGE_DISTRIBUTION.items()))
    idx = rng.choice(range(len(x[0])), p=x[1])
    age_group = x[0][idx]
    return rng.uniform(age_group[0], age_group[1])

def _get_random_area(num, total_area, rng):
	''' Using Dirichlet distribution since it generates a "distribution of probabilities"
	which will ensure that the total area allotted to a location type remains conserved
	while also maintaining a uniform distribution'''

	# Keeping max at area/2 to ensure no location is allocated more than half of the total area allocated to its location type
	area = rng.dirichlet(np.ones(math.ceil(num/2)))*(total_area/2)
	area = np.append(area,rng.dirichlet(np.ones(math.floor(num/2)))*(total_area/2))
	return area

def _draw_random_discreet_gaussian(avg, scale, rng):
    # https://stackoverflow.com/a/37411711/3413239
    irange, normal_pdf = _get_integer_pdf(avg, scale, 2)
    return int(rng.choice(irange, size=1, p=normal_pdf))

def _json_serialize(o):
    if isinstance(o, datetime.datetime):
        return o.__str__()

def compute_distance(loc1, loc2):
    return np.sqrt((loc1.lat - loc2.lat) ** 2 + (loc1.lon - loc2.lon) ** 2)


@lru_cache(500)
def _get_integer_pdf(avg, scale, num_sigmas=2):
    irange = np.arange(avg - num_sigmas * scale, avg + num_sigmas * scale + 1)
    normal_pdf = norm.pdf(irange - avg)
    normal_pdf /= normal_pdf.sum()
<<<<<<< HEAD
    return irange, normal_pdf
=======
    return irange, normal_pdf

# https://stackoverflow.com/questions/51843297/convert-real-numbers-to-binary-and-vice-versa-in-python
def float_to_binary(x, m, n):
    """Convert the float value `x` to a binary string of length `m + n`
    where the first `m` binary digits are the integer part and the last
    'n' binary digits are the fractional part of `x`.
    """
    x_scaled = round(x * 2 ** n)
    return '{:0{}b}'.format(x_scaled, m + n)

def binary_to_float(bstr, m, n):
    """Convert a binary string in the format '00101010100' to its float value."""
    return int(bstr, 2) / 2 ** n

def probas_to_risk_mapping(probas,
                           num_bins,
                           lower_cutoff=None,
                           upper_cutoff=None):
    """Create a mapping from probabilities returned by the model to discrete
    risk levels, with a number of predictions in each bins being approximately
    equivalent.

    Parameters
    ----------
    probas : `np.ndarray` instance
        The array of probabilities returned by the model.

    num_bins : int
        The number of bins. For example, `num_bins=16` for risk messages on
        4 bits.

    lower_cutoff : float, optional
        Ignore values smaller than `lower_cutoff` in the creation of the bins.
        This avoids any bias towards values which are too close to 0. If `None`,
        then do not cut off the small probabilities.

    upper_cutoff : float, optional
        Ignore values larger than `upper_cutoff` in the creation of the bins.
        This avoids any bias towards values which are too close to 1. If `None`,
        then do not cut off the large probabilities.

    Returns
    -------
    mapping : `np.ndarray` instance
        The mapping from probabilities to discrete risk levels. This mapping has
        size `num_bins + 1`, with the first values always being 0, and the last
        always being 1.
    """
    if (lower_cutoff is not None) and (upper_cutoff is not None):
        if lower_cutoff >= upper_cutoff:
            raise ValueError('The lower cutoff must have a value which is '
                             'smaller than the upper cutoff, got `lower_cutoff='
                             '{0}` and `upper_cutoff={1}`.'.format(
                             lower_cutoff, upper_cutoff))
    mask = np.ones_like(probas, dtype=np.bool_)
    num_percentiles = num_bins + 1
    # First value is always 0, last value is always 1
    cutoffs = np.zeros((num_bins + 1,), dtype=probas.dtype)
    cutoffs[-1] = 1.

    # Remove probabilities close to 0
    lower_idx = 1 if (lower_cutoff is None) else None
    if lower_cutoff is not None:
        mask = np.logical_and(mask, probas > lower_cutoff)
        num_percentiles -= 1

    # Remove probabilities close to 1
    upper_idx = -1 if (upper_cutoff is None) else None
    if upper_cutoff is not None:
        mask = np.logical_and(mask, probas <= upper_cutoff)
        num_percentiles -= 1

    percentiles = np.linspace(0, 100, num_percentiles)
    cutoffs[1:-1] = np.percentile(probas[mask],
                                  q=percentiles[lower_idx:upper_idx])

    return cutoffs

def proba_to_risk_fn(mapping):
    """Create a callable, based on a mapping, that takes probabilities (in
    [0, 1]) and returns a discrete risk level (in [0, num_bins - 1]).

    Parameters
    ----------
    mapping : `np.ndarray` instance
        The mapping from probabilities to discrete risk levels. See
        `probas_to_risk_mapping`.

    Returns
    proba_to_risk : callable
        Function taking probabilities and returning discrete risk levels.
    """
    def _proba_to_risk(probas):
        return np.maximum(np.searchsorted(mapping, probas, side='left') - 1, 0)

    return _proba_to_risk
>>>>>>> 8f181373
<|MERGE_RESOLUTION|>--- conflicted
+++ resolved
@@ -741,23 +741,8 @@
     irange = np.arange(avg - num_sigmas * scale, avg + num_sigmas * scale + 1)
     normal_pdf = norm.pdf(irange - avg)
     normal_pdf /= normal_pdf.sum()
-<<<<<<< HEAD
     return irange, normal_pdf
-=======
-    return irange, normal_pdf
-
-# https://stackoverflow.com/questions/51843297/convert-real-numbers-to-binary-and-vice-versa-in-python
-def float_to_binary(x, m, n):
-    """Convert the float value `x` to a binary string of length `m + n`
-    where the first `m` binary digits are the integer part and the last
-    'n' binary digits are the fractional part of `x`.
-    """
-    x_scaled = round(x * 2 ** n)
-    return '{:0{}b}'.format(x_scaled, m + n)
-
-def binary_to_float(bstr, m, n):
-    """Convert a binary string in the format '00101010100' to its float value."""
-    return int(bstr, 2) / 2 ** n
+
 
 def probas_to_risk_mapping(probas,
                            num_bins,
@@ -840,5 +825,4 @@
     def _proba_to_risk(probas):
         return np.maximum(np.searchsorted(mapping, probas, side='left') - 1, 0)
 
-    return _proba_to_risk
->>>>>>> 8f181373
+    return _proba_to_risk