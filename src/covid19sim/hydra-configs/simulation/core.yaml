--- conflicted
+++ resolved
@@ -77,12 +77,6 @@
 
 # house_size: 1 2 3 4 5
 OTHERS_WORKPLACE_CHOICE: [1.0, 0.0, 0.0]
-
-<<<<<<< HEAD
-=======
-# Household size distribution from Canada Statistics - Census profile 2016 (ref: https://tinyurl.com/qsf2q8d)
-HOUSE_SIZE_PREFERENCE: [0.45, 0.5, 0.005, 0.035, 0.01]
->>>>>>> e68ae788
 
 # The group age proportion (p) are taken from Statistics Canada
 # ref: https://www150.statcan.gc.ca/t1/tbl1/en/tv.action?pid=1710000501
@@ -153,11 +147,7 @@
           },
         "profession_profile":
           {
-<<<<<<< HEAD
-            "healthcare": 0.06, "school": 0.02, "others": 0.92, "retired": 0.00
-=======
             "healthcare": 0.06, "school": 0.02, "others": 0.92, "retired": 0.0
->>>>>>> e68ae788
           },
       },
     "51-60":
@@ -175,7 +165,6 @@
       },
     "61-70":
       {
-<<<<<<< HEAD
         "p": 0.123,
         "residence_preference":
           {
@@ -186,22 +175,9 @@
           {
             "healthcare": 0.01, "school": 0.01, "others": 0.68, "retired": 0.3
           },
-=======
-          "p": 0.123,
-          "residence_preference":
-            {
-                "house_size": [0.25, 0.5, 0.1, 0.05, 0.1],
-                "senior_residency": 0.009,
-            },
-          "profession_profile":
-            {
-              "healthcare": 0.01, "school": 0.01, "others": 0.68, "retired": 0.3
-            },
->>>>>>> e68ae788
       },
     "71-80":
       {
-<<<<<<< HEAD
         "p": 0.076,
         "residence_preference":
           {
@@ -214,20 +190,6 @@
           },
       },
     "80-101":
-=======
-          "p": 0.076,
-          "residence_preference":
-            {
-                "house_size": [0.1, 0.6, 0.15, 0.05, 0.1],
-                "senior_residency": 0.07,
-            },
-          "profession_profile":
-            {
-                 "healthcare": 0.01, "school": 0.0, "others": 0.04, "retired": 0.95
-            },
-      },
-    "81-150":
->>>>>>> e68ae788
       {
         "p": 0.043,
         "residence_preference":
@@ -250,7 +212,6 @@
 # TODO: link to the document
 SMARTPHONE_OWNER_FRACTION_BY_AGE:
   {
-<<<<<<< HEAD
     '0-10': 0.0,
     '10-20': 0.90,
     '20-30': 0.96,
@@ -260,17 +221,6 @@
     '60-70': 0.64,
     '70-80': 0.41,
     '80-101': 0.27,
-=======
-      '1-10': 0.0,
-      '11-20': 0.90,
-      '21-30': 0.96,
-      '31-40': 0.95,
-      '41-50': 0.91,
-      '51-60': 0.81,
-      '61-70': 0.64,
-      '71-80': 0.41,
-      '81-150': 0.27,
->>>>>>> e68ae788
   }
 
 # DISEASE PARAMETERS
