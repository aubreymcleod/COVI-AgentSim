"""
Entrypoint that can be used to start many inference workers on a single node.
<<<<<<< HEAD
=======

The client-server architecture should only be used for large-scale simulations
that want to share compute resources for clustering/inference. Local tests, CI,
and debugging sessions should avoid using the server altogether and turn it off
via the `USE_INFERENCE_SERVER = False` setting in the experimental config.

By default, if no port is specified, the server will only expect IPC-based
requests through a file handle created in the working directory. If a port
is specified, the server will listen for TCP connections. All internal
communication between the broker and the workers is handled through IPC sockets.
>>>>>>> 7e418164
"""

import argparse
import functools
import signal
import sys
import time

import covid19sim.server_utils

default_workers = 4
default_threads = 4
<<<<<<< HEAD
default_model_exp_path = os.path.abspath("../../exp/DEBUG-0")
=======
default_model_exp_path = "https://drive.google.com/file/d/1Z7g3gKh2kWFSmK2Yr19MQq0blOWS5st0"
>>>>>>> 7e418164
default_mp_backend = "loky"


def parse_args(args=None):
    """
<<<<<<< HEAD
    [summary]

    Args:
        args ([type], optional): [description]. Defaults to None.

    Returns:
        [type]: [description]
=======
    Parses command line arguments for the server bootstrap main entrypoint.

    Args:
        args: overridable arguments forwarded to argparse.

    Returns:
        The parsed arguments.
>>>>>>> 7e418164
    """
    argparser = argparse.ArgumentParser(
        description="COVID19-P2P-Transformer Inference Server Spawner",
    )
    port_doc = f"Input port to accept TCP connections on; will use IPC if not provided. "
    argparser.add_argument("-p", "--port", default=None, type=str, help=port_doc)
    exp_path_doc = f"Path to the experiment directory that should be used to instantiate the " \
                   f"inference engine(s). Will use Google Drive reference exp if not provided. " \
                   f"See `infer.py` for more information."
    argparser.add_argument("-e", "--exp-path", default=None, type=str, help=exp_path_doc)
    workers_doc = f"Number of inference workers to spawn. Will use {default_workers} by default."
    argparser.add_argument("-w", "--workers", default=None, type=int, help=workers_doc)
    verbosity_doc = "Toggles program verbosity on/off. Default is OFF (0). Variable expects 0 or 1."
    argparser.add_argument("-v", "--verbose", default=0, type=int, help=verbosity_doc)
    mp_backend_doc = f"Name of the joblib backend to use. Default is {default_mp_backend}."
    argparser.add_argument("--mp-backend", default=None, type=int, help=mp_backend_doc)
    mp_threads_doc = f"Number of threads to spawn in each worker. Will use {default_threads} by default."
    argparser.add_argument("--mp-threads", default=None, type=int, help=mp_threads_doc)
    weights_path_doc = "Path to the specific weights to reload inside the inference engine(s). " \
                       "Will use the 'best checkpoint' weights if not specified."
    argparser.add_argument("--weights-path", default=None, type=str, help=weights_path_doc)
    args = argparser.parse_args(args)
<<<<<<< HEAD
    return args.port, args.exp_path, args.workers, args.verbose, args.mp_backend, args.mp_threads


def validate_args(port, exp_path, workers, verbose, mp_backend, mp_threads):
    """
    [summary]

    Args:
        port ([type]): [description]
        exp_path ([type]): [description]
        workers ([type]): [description]
        verbose ([type]): [description]
        mp_backend ([type]): [description]
        mp_threads ([type]): [description]

    Returns:
        [type]: [description]
    """
    if port is None:
        port = default_port
    else:
        assert port.isdigit(), f"unexpected port number format ({port})"
        port = int(port)
    if exp_path is None:
        exp_path = default_model_exp_path
    assert os.path.isdir(exp_path), f"invalid experiment directory path: {exp_path}"
    if workers is None:
        workers = default_workers
    assert workers > 0, f"invalid worker count: {workers}"
    if mp_threads is None:
        mp_threads = default_threads
    assert mp_threads >= 0, f"invalid thread count: {mp_threads}"
    return port, exp_path, workers, verbose, mp_backend, mp_threads


def interrupt_handler(signal, frame, broker):
    """
    [summary]

    Args:
        signal ([type]): [description]
        frame ([type]): [description]
        broker ([type]): [description]
    """
=======
    if args.port is not None:
        assert args.port.isdigit(), f"unexpected port number format ({args.port})"
        args.port = int(args.port)
    if args.exp_path is None:
        args.exp_path = default_model_exp_path
    if args.workers is None:
        args.workers = default_workers
    assert args.workers > 0, f"invalid worker count: {args.workers}"
    if args.mp_backend is None:
        args.mp_backend = default_mp_backend
    if args.mp_threads is None:
        args.mp_threads = default_threads
    assert args.mp_threads >= 0, f"invalid thread count: {args.mp_threads}"
    return args


def interrupt_handler(signal, frame, broker):
    """Signal callback used to gently stop workers (releasing sockets) & exit."""
>>>>>>> 7e418164
    print("Received SIGINT; shutting down inference worker(s) gracefully...")
    broker.stop()
    broker.join()
    print("All done.")
    sys.exit(0)


def main(args=None):
<<<<<<< HEAD
    """
    [summary]

    Args:
        args ([type], optional): [description]. Defaults to None.
    """
    port, exp_path, workers, verbose, mp_backend, mp_threads = \
        validate_args(*parse_args(args))
=======
    """Main entrypoint; see parse_args for information on the arguments."""
    args = parse_args(args)
>>>>>>> 7e418164
    broker = covid19sim.server_utils.InferenceBroker(
        model_exp_path=args.exp_path,
        workers=args.workers,
        mp_backend=args.mp_backend,
        mp_threads=args.mp_threads,
        port=args.port,
        weights_path=args.weights_path,
        verbose=args.verbose,
    )
    broker.start()
    handler = functools.partial(interrupt_handler, broker=broker)
    signal.signal(signal.SIGINT, handler)
    while True:
        time.sleep(60)


if __name__ == "__main__":
    main()<|MERGE_RESOLUTION|>--- conflicted
+++ resolved
@@ -1,7 +1,5 @@
 """
 Entrypoint that can be used to start many inference workers on a single node.
-<<<<<<< HEAD
-=======
 
 The client-server architecture should only be used for large-scale simulations
 that want to share compute resources for clustering/inference. Local tests, CI,
@@ -12,7 +10,6 @@
 requests through a file handle created in the working directory. If a port
 is specified, the server will listen for TCP connections. All internal
 communication between the broker and the workers is handled through IPC sockets.
->>>>>>> 7e418164
 """
 
 import argparse
@@ -25,25 +22,12 @@
 
 default_workers = 4
 default_threads = 4
-<<<<<<< HEAD
-default_model_exp_path = os.path.abspath("../../exp/DEBUG-0")
-=======
 default_model_exp_path = "https://drive.google.com/file/d/1Z7g3gKh2kWFSmK2Yr19MQq0blOWS5st0"
->>>>>>> 7e418164
 default_mp_backend = "loky"
 
 
 def parse_args(args=None):
     """
-<<<<<<< HEAD
-    [summary]
-
-    Args:
-        args ([type], optional): [description]. Defaults to None.
-
-    Returns:
-        [type]: [description]
-=======
     Parses command line arguments for the server bootstrap main entrypoint.
 
     Args:
@@ -51,7 +35,6 @@
 
     Returns:
         The parsed arguments.
->>>>>>> 7e418164
     """
     argparser = argparse.ArgumentParser(
         description="COVID19-P2P-Transformer Inference Server Spawner",
@@ -74,52 +57,6 @@
                        "Will use the 'best checkpoint' weights if not specified."
     argparser.add_argument("--weights-path", default=None, type=str, help=weights_path_doc)
     args = argparser.parse_args(args)
-<<<<<<< HEAD
-    return args.port, args.exp_path, args.workers, args.verbose, args.mp_backend, args.mp_threads
-
-
-def validate_args(port, exp_path, workers, verbose, mp_backend, mp_threads):
-    """
-    [summary]
-
-    Args:
-        port ([type]): [description]
-        exp_path ([type]): [description]
-        workers ([type]): [description]
-        verbose ([type]): [description]
-        mp_backend ([type]): [description]
-        mp_threads ([type]): [description]
-
-    Returns:
-        [type]: [description]
-    """
-    if port is None:
-        port = default_port
-    else:
-        assert port.isdigit(), f"unexpected port number format ({port})"
-        port = int(port)
-    if exp_path is None:
-        exp_path = default_model_exp_path
-    assert os.path.isdir(exp_path), f"invalid experiment directory path: {exp_path}"
-    if workers is None:
-        workers = default_workers
-    assert workers > 0, f"invalid worker count: {workers}"
-    if mp_threads is None:
-        mp_threads = default_threads
-    assert mp_threads >= 0, f"invalid thread count: {mp_threads}"
-    return port, exp_path, workers, verbose, mp_backend, mp_threads
-
-
-def interrupt_handler(signal, frame, broker):
-    """
-    [summary]
-
-    Args:
-        signal ([type]): [description]
-        frame ([type]): [description]
-        broker ([type]): [description]
-    """
-=======
     if args.port is not None:
         assert args.port.isdigit(), f"unexpected port number format ({args.port})"
         args.port = int(args.port)
@@ -138,7 +75,6 @@
 
 def interrupt_handler(signal, frame, broker):
     """Signal callback used to gently stop workers (releasing sockets) & exit."""
->>>>>>> 7e418164
     print("Received SIGINT; shutting down inference worker(s) gracefully...")
     broker.stop()
     broker.join()
@@ -147,19 +83,8 @@
 
 
 def main(args=None):
-<<<<<<< HEAD
-    """
-    [summary]
-
-    Args:
-        args ([type], optional): [description]. Defaults to None.
-    """
-    port, exp_path, workers, verbose, mp_backend, mp_threads = \
-        validate_args(*parse_args(args))
-=======
     """Main entrypoint; see parse_args for information on the arguments."""
     args = parse_args(args)
->>>>>>> 7e418164
     broker = covid19sim.server_utils.InferenceBroker(
         model_exp_path=args.exp_path,
         workers=args.workers,
