<<<<<<< HEAD

"""
[summary]
"""
import pandas as pd
import numpy as np
=======
"""
Contains a class to track several simulation metrics.
It is initialized as an attribute of the city and called at several places in `Human`.
"""
import copy
import datetime
>>>>>>> 7e418164
import math
from collections import defaultdict

import dill
import networkx as nx
<<<<<<< HEAD
import datetime
import dill
import copy

from covid19sim.configs.config import HUMAN_DISTRIBUTION, LOCATION_DISTRIBUTION, INFECTION_RADIUS, EFFECTIVE_R_WINDOW
=======
import numpy as np
import pandas as pd

>>>>>>> 7e418164
from covid19sim.utils import log
from covid19sim.configs.exp_config import ExpConfig


def get_nested_dict(nesting):
    """
    [summary]

    Args:
        nesting ([type]): [description]

    Returns:
        [type]: [description]
    """
    if nesting == 1:
        return defaultdict(int)
    elif nesting == 2:
        return defaultdict(lambda : defaultdict(int))
    elif nesting == 3:
        return defaultdict(lambda : defaultdict(lambda : defaultdict(int)))
    elif nesting == 4:
        return defaultdict(lambda : defaultdict(lambda : defaultdict(lambda : defaultdict(int))))

class Tracker(object):
    """
    [summary]
    """
    def __init__(self, env, city):
        """
        [summary]

        Args:
            object ([type]): [description]
            env ([type]): [description]
            city ([type]): [description]
        """
        self.env = env
        self.city = city
        # filename to store intermediate results; useful for bigger simulations;
        timenow = datetime.datetime.now().strftime('%Y%m%d-%H%M%S')
<<<<<<< HEAD
        if ExpConfig.get('INTERVENTION_DAY') == -1:
            name = "unmitigated"
        else:
            name = ExpConfig.get('RISK_MODEL')
=======
        if city.conf.get('INTERVENTION_DAY') == -1:
            name = "unmitigated"
        else:
            name = city.conf.get('RISK_MODEL')
>>>>>>> 7e418164
        self.filename = f"tracker_data_n_{len(city.humans)}_{timenow}_{name}.pkl"

        # infection & contacts
        self.contacts = {
                'all_encounters':np.zeros((150,150)),
                'location_all_encounters': defaultdict(lambda: np.zeros((150,150))),
                'human_infection': np.zeros((150,150)),
                'env_infection':get_nested_dict(1),
                'location_env_infection': get_nested_dict(2),
                'location_human_infection': defaultdict(lambda: np.zeros((150,150))),
                'duration': {'avg': (0, np.zeros((150,150))), 'total': np.zeros((150,150)), 'n': np.zeros((150,150))},
                'histogram_duration': [0],
                'location_duration':defaultdict(lambda : [0]),
                'n_contacts': {'avg': (0, np.zeros((150,150))), 'total': np.zeros((150,150))}

                }

        self.infection_graph = nx.DiGraph()
        self.s_per_day = [sum(h.is_susceptible for h in self.city.humans)]
        self.e_per_day = [sum(h.is_exposed for h in self.city.humans)]
        self.i_per_day = [sum(h.is_infectious for h in self.city.humans)]
        self.r_per_day = [sum(h.is_removed for h in self.city.humans)]

        # R0 and Generation times
        self.avg_infectious_duration = 0
        self.n_recovery = 0
        self.n_infectious_contacts = 0
        self.n_contacts = 0
        self.avg_generation_times = (0,0)
        self.generation_time_book = {}
        self.n_env_infection = 0
        self.recovered_stats = []
        self.covid_properties = defaultdict(lambda : [0,0])

        # cumulative incidence
        day = self.env.timestamp.strftime("%d %b")
        self.last_day = {'track_recovery':day, "track_infection":day, 'social_mixing':day}
        self.cumulative_incidence = []
        self.cases_per_day = [0]
        self.r_0 = defaultdict(lambda : {'infection_count':0, 'humans':set()})
        self.r = []

        # testing & hospitalization
        self.cases_positive_per_day = [0]
        self.hospitalization_per_day = [0]
        self.critical_per_day = [0]

        # demographics
        self.age_bins = sorted(self.city.conf.get("HUMAN_DISTRIBUTION").keys(), key = lambda x:x[0])
        self.n_humans = len(self.city.humans)

        # track encounters
        self.last_encounter_day = self.env.day_of_week()
        self.last_encounter_hour = self.env.hour_of_day()
        self.day_encounters = defaultdict(lambda : [0.,0.,0.])
        self.hour_encounters = defaultdict(lambda : [0.,0.,0.])
        self.daily_age_group_encounters = defaultdict(lambda :[0.,0.,0.])

        self.dist_encounters = defaultdict(int)
        self.time_encounters = defaultdict(int)

        # symptoms
        self.symptoms = {'covid': defaultdict(int), 'all':defaultdict(int)}
        self.symptoms_set = {'covid': defaultdict(set), 'all': defaultdict(set)}

        # mobility
        self.n_outside_daily_contacts = 0
        self.transition_probability = get_nested_dict(4)
        M, G, B, O, R, EM, F = self.compute_mobility()
        self.mobility = [M]
        self.expected_mobility = [EM]
        self.summarize_population()
        self.feelings = [F]
        self.rec_feelings = []
        self.outside_daily_contacts = []

        # risk models
        self.risk_precision_daily = [self.compute_risk_precision()]
        self.recommended_levels_daily = [[G, B, O, R]]
        self.ei_per_day = []
        self.risk_values = []
        self.avg_infectiousness_per_day = []
        self.risk_attributes = []

        # monitors
        self.human_monitor = {}
        self.infection_monitor = []
<<<<<<< HEAD
=======
        self.test_monitor = []
>>>>>>> 7e418164

        # update messages
        self.infector_infectee_update_messages = defaultdict(lambda :defaultdict(dict))

    def summarize_population(self):
        """
        [summary]
        """
        self.n_infected_init = sum([h.is_exposed for h in self.city.humans])
        print(f"initial infection {self.n_infected_init}")

        self.age_distribution = pd.DataFrame([h.age for h in self.city.humans])
        print("age distribution\n", self.age_distribution.describe())

        self.sex_distribution = pd.DataFrame([h.sex for h in self.city.humans])
        # print("gender distribution\n", self.gender_distribution.describe())

        if self.city.households:
            self.house_age = pd.DataFrame([np.mean([h.age for h in house.residents]) for house in self.city.households])
            self.house_size = pd.DataFrame([len(house.residents) for house in self.city.households])
            print("house age distribution\n", self.house_age.describe())
            print("house size distribution\n", self.house_size.describe())

        self.frac_asymptomatic = sum(h.is_asymptomatic for h in self.city.humans)/len(self.city.humans)
        print("asymptomatic fraction", self.frac_asymptomatic)

        self.n_seniors = sum(1 for h in self.city.humans if h.household.location_type == "senior_residency")
        print("n_seniors", self.n_seniors)

    def get_R(self):
        """
        [summary]

        Returns:
            [type]: [description]
        """
        # https://web.stanford.edu/~jhj1/teachingdocs/Jones-on-R0.pdf; vlaid over a long time horizon
        # average infectious contacts (transmission) * average number of contacts * average duration of infection
        time_since_start =  (self.env.timestamp - self.env.initial_timestamp).total_seconds() / 86400 # DAYS
        if time_since_start == 0:
            return -1

        if time_since_start > 365:
            # tau= self.n_infectious_contacts / self.n_contacts
            # c_bar = self.n_contacts / time_since_start
            tau_times_c_bar = self.n_infectious_contacts / time_since_start
            d = self.avg_infectious_duration
            return tau_times_c_bar * d
        else:
            # x = [h.n_infectious_contacts for h in self.city.humans if h.n_infectious_contacts > 0]
            if self.recovered_stats:
                n, total = zip(*self.recovered_stats)
            else:
                n, total = [0], [0]

            if sum(n):
                return 1.0 * sum(total)/sum(n)
            return 0

    def get_R0(self, logfile=None):
        """
        [summary]

        Args:
            logfile ([type], optional): [description]. Defaults to None.

        Returns:
            [type]: [description]
        """
        if len(self.r) > 0:
            for x in self.r:
                if x >0:
                    return x
        else:
            log("not enough data points to estimate r0. Falling back to average")
            return self.get_R()

    def get_generation_time(self):
        """
        [summary]

        Returns:
            [type]: [description]
        """
        return self.avg_generation_times[1]

    def increment_day(self):
        """
        [summary]
        """
        # cumulative incidence (Note: susceptible of prev day is needed here)
        if self.s_per_day[-1]:
            self.cumulative_incidence += [self.cases_per_day[-1] / self.s_per_day[-1]]
        else:
            self.cumulative_incidence.append(0)

        self.cases_per_day.append(0)

        self.s_per_day.append(sum(h.is_susceptible for h in self.city.humans))
        self.e_per_day.append(sum(h.is_exposed for h in self.city.humans))
        self.i_per_day.append(sum(h.is_infectious for h in self.city.humans))
        self.r_per_day.append(sum(h.is_removed for h in self.city.humans))
        self.ei_per_day.append(self.e_per_day[-1] + self.i_per_day[-1])

        # Rt
        self.r.append(self.get_R())

        # recovery stats
        self.recovered_stats.append([0,0])
        if len(self.recovered_stats) > self.city.conf.get("EFFECTIVE_R_WINDOW"):
            self.recovered_stats = self.recovered_stats[1:]

        # test_per_day
        self.cases_positive_per_day.append(0)
        self.hospitalization_per_day.append(0)
        self.critical_per_day.append(0)

        # mobility
        M, G, B, O, R, EM, F = self.compute_mobility()
        self.mobility.append(M)
        self.expected_mobility.append(EM)
        self.feelings.append(F)
        self.rec_feelings.extend([(h.rec_level, h.how_am_I_feeling()) for h in self.city.humans])
        self.outside_daily_contacts.append(self.n_outside_daily_contacts/len(self.city.humans))

        # risk models
        prec, lift, recall = self.compute_risk_precision(daily=True)
        self.risk_precision_daily.append((prec,lift, recall))
        self.recommended_levels_daily.append([G, B, O, R])
        self.risk_values.append([(h.risk, h.is_exposed or h.is_infectious, h.test_result, len(h.symptoms) == 0) for h in self.city.humans])
        row = []
        for h in self.city.humans:
            x = { "infection_timestamp": h.infection_timestamp,
                  "n_infectious_contacts": h.n_infectious_contacts,
                  "risk": h.risk,
                  "risk_level": h.risk_level,
                  "rec_level": h.rec_level,
                  "state": h.state.index(1),
                  "test_result": h.test_result,
                  "n_symptoms": len(h.symptoms),
                  "test_orders":copy.deepcopy(h.message_info['n_contacts_tested_positive']),
                  "symptom_orders":copy.deepcopy(h.message_info['n_contacts_symptoms']),
                 }
            row.append(x)

        self.human_monitor[self.env.timestamp.date()-datetime.timedelta(days=1)] = row

        #
        self.avg_infectiousness_per_day.append(np.mean([h.infectiousness for h in self.city.humans]))

        if len(self.city.humans) > 5000:
            self.dump_metrics()

    def compute_mobility(self):
        """
        [summary]

        Returns:
            [type]: [description]
        """
        EM, M, G, B, O, R, F = 0, 0, 0, 0, 0, 0, 0
        for h in self.city.humans:
            G += h.rec_level == 0
            B += h.rec_level == 1
            O += h.rec_level == 2
            R += h.rec_level == 3
            M +=  1.0 * (h.rec_level == 0) + 0.8 * (h.rec_level == 1) + \
                    0.20 * (h.rec_level == 2) + 0.05 * (h.rec_level == 3) + 1*(h.rec_level==-1)
            F += h.how_am_I_feeling()

            EM += (1-h.risk) # proxy for mobility
        return M, G, B, O, R, EM/len(self.city.humans), F/len(self.city.humans)

    def compute_risk_precision(self, daily=True, threshold=0.5, until_days=None):
        """
        [summary]

        Args:
            daily (bool, optional): [description]. Defaults to True.
            threshold (float, optional): [description]. Defaults to 0.5.
            until_days ([type], optional): [description]. Defaults to None.

        Returns:
            [type]: [description]
        """
        if daily:
            all = [(h.risk, h.is_exposed or h.is_infectious) for h in self.city.humans]
            no_test = [(h.risk, h.is_exposed or h.is_infectious) for h in self.city.humans if h.test_result != "positive"]
            no_test_symptoms = [(h.risk, h.is_exposed or h.is_infectious) for h in self.city.humans if h.test_result != "positive" and len(h.symptoms) == 0]
        else:
            all = [(x[0],x[1]) for daily_risk_values in self.risk_values[:until_days] for x in daily_risk_values]
            no_test = [(x[0], x[1]) for daily_risk_values in self.risk_values[:until_days] for x in daily_risk_values if not x[2]]
            no_test_symptoms = [(x[0], x[1]) for daily_risk_values in self.risk_values[:until_days] for x in daily_risk_values if not x[2] and x[3]]

        top_k = [0.01, 0.03, 0.05, 0.10]
        total_infected = 1.0*sum(1 for x,y in all if y)
        all = sorted(all, key=lambda y:-y[0])
        no_test = sorted(no_test, key=lambda y:-y[0])
        no_test_symptoms = sorted(no_test_symptoms, key = lambda y:-y[0])

        lift = [[], [], []]
        top_k_prec = [[],[],[]]
        recall =[]
        idx = 0
        for type in [all, no_test, no_test_symptoms]:
            for k in top_k:
                xy = type[:math.ceil(k * len(type))]
                pred = 1.0*sum(1 for x,y in xy if y)

                top_k_prec[idx].append(pred/len(xy))
                if total_infected:
                    lift[idx].append(pred/(k*total_infected))
                else:
                    lift[idx].append(0) # FIXME: it might not be correct definition for Lift
            z = sum(1 for x,y in type if y)
            recall.append(0)
            if z:
                recall[-1] = 1.0*sum(1 for x,y in type if y)/z
            idx += 1
        return top_k_prec, lift, recall

    def track_risk_attributes(self, humans):
        for h in humans:
            if h.is_removed:
                continue

            _tmp = {
                "risk": h.risk,
                "risk_level": h.risk_level,
                "rec_level": h.rec_level,
                "exposed": h.is_exposed,
                "infectious": h.is_infectious,
                "symptoms": len(h.symptoms),
                "test": h.test_result,
                "recovered": h.is_removed,
                "timestamp": self.env.timestamp,
                "test_recommended": h.test_recommended,
                "name":h.name
            }

            order_1_is_exposed = False
            order_1_is_infectious = False
            order_1_is_presymptomatic = False
            order_1_is_symptomatic = False
            order_1_is_tested = False
            for order_1_human in h.contact_book.book:
                order_1_is_exposed = order_1_is_exposed or order_1_human.is_exposed
                order_1_is_infectious = order_1_is_infectious or order_1_human.is_infectious
                order_1_is_presymptomatic = order_1_is_presymptomatic or (order_1_human.is_infectious and len(order_1_human.symptoms) == 0)
                order_1_is_symptomatic = order_1_is_symptomatic or (order_1_human.is_infectious and len(order_1_human.symptoms) > 0)
                order_1_is_tested = order_1_is_tested or order_1_human.test_result == "positive"

            _tmp["order_1_is_exposed"] = order_1_is_exposed
            _tmp["order_1_is_presymptomatic"] = order_1_is_presymptomatic
            _tmp["order_1_is_infectious"] = order_1_is_infectious
            _tmp["order_1_is_symptomatic"] = order_1_is_symptomatic
            _tmp["order_1_is_tested"] = order_1_is_tested

            self.risk_attributes.append(_tmp)

    def track_covid_properties(self, human):
        """
        [summary]

        Args:
            human ([type]): [description]
        """
        n, avg = self.covid_properties['incubation_days']
        self.covid_properties['incubation_days'] = (n+1, (avg*n + human.incubation_days)/(n+1))

        n, avg = self.covid_properties['recovery_days']
        self.covid_properties['recovery_days'] = (n+1, (avg*n + human.recovery_days)/(n+1))

        n, avg = self.covid_properties['infectiousness_onset_days']
        self.covid_properties['infectiousness_onset_days'] = (n+1, (n*avg +human.infectiousness_onset_days)/(n+1))

    def track_hospitalization(self, human, type=None):
        """
        [summary]

        Args:
            human ([type]): [description]
            type ([type], optional): [description]. Defaults to None.
        """
        self.hospitalization_per_day[-1] += 1
        if type == "icu":
            self.critical_per_day[-1] += 1

    def track_infection(self, type, from_human, to_human, location, timestamp):
        """
        [summary]

        Args:
            type ([type]): [description]
            from_human ([type]): [description]
            to_human ([type]): [description]
            location ([type]): [description]
            timestamp ([type]): [description]
        """
        for i, (l,u) in enumerate(self.age_bins):
            if from_human and l <= from_human.age < u:
                from_bin = i
            if l <= to_human.age < u:
                to_bin = i

        self.cases_per_day[-1] += 1

        if type == "human":
            self.contacts["human_infection"][from_human.age, to_human.age] += 1
            self.contacts["location_human_infection"][location.location_type][from_human.age, to_human.age] += 1

            delta = timestamp - from_human.infection_timestamp
            self.infection_graph.add_node(from_human.name, bin=from_bin, time=from_human.infection_timestamp)
            self.infection_graph.add_node(to_human.name, bin=to_bin, time=timestamp)
            self.infection_graph.add_edge(from_human.name, to_human.name,  timedelta=delta)

            self.infection_monitor.append([from_human.name, from_human.risk, from_human.risk_level, from_human.rec_level, to_human.name, to_human.risk, to_human.risk_level, to_human.rec_level, timestamp.date()])

            if from_human.symptom_start_time is not None:
                self.generation_time_book[to_human.name] = from_human.symptom_start_time

            if from_human.is_asymptomatic:
                self.r_0['asymptomatic']['infection_count'] += 1
                self.r_0['asymptomatic']['humans'].add(from_human.name)
            elif not from_human.is_asymptomatic and not from_human.is_incubated:
                self.r_0['presymptomatic']['infection_count'] += 1
                self.r_0['presymptomatic']['humans'].add(from_human.name)
            else:
                self.r_0['symptomatic']['infection_count'] += 1
                self.r_0['symptomatic']['humans'].add(from_human.name)

            self.r_0[location.location_type]['infection_count'] += 1
            self.r_0[location.location_type]['humans'].add(from_human.name)

        else:
            self.n_env_infection += 1
            self.contacts["env_infection"][to_bin] += 1
            self.contacts["location_env_infection"][location.location_type][to_bin] += 1
            self.infection_graph.add_node(to_human.name, bin=to_bin, time=timestamp)
            self.infection_graph.add_edge(-1, to_human.name,  timedelta="")
            self.infection_monitor.append([None, to_human.name, timestamp.date()])

    def track_update_messages(self, from_human, to_human, payload):
        if self.infection_graph.has_edge(from_human.name, to_human.name):
            reason = payload['reason']
            model = self.city.intervention.risk_model
            if  model == "transformer":
                if  reason != "risk_update":
                    return # transformer only sends risks
                x = {'method':model, 'reason':payload['reason'], 'new_risk_level':payload['new_risk_level']}
                self.infector_infectee_update_messages[from_human.name][to_human.name][self.env.timestamp] = x
            else:
                if not self.city.intervention.propagate_risk and reason == "risk_update":
                    return
                if not self.city.intervention.propagate_symptoms and reason == "symptoms":
                    return
                x = {'method':model, 'reason':payload['reason']}
                self.infector_infectee_update_messages[from_human.name][to_human.name][self.env.timestamp] = x

    def track_generation_times(self, human_name):
        """
        [summary]

        Args:
            human_name ([type]): [description]
        """
        if human_name not in self.generation_time_book:
            return

        generation_time = (self.env.timestamp - self.generation_time_book.pop(human_name)).total_seconds() / 86400 # DAYS
        n, avg_gen_time = self.avg_generation_times
        self.avg_generation_times = (n+1, 1.0*(avg_gen_time * n + generation_time)/(n+1))

    def track_tested_results(self, human, test_result, test_type):
        """
        [summary]
<<<<<<< HEAD

=======
>>>>>>> 7e418164
        Args:
            human ([type]): [description]
            test_result ([type]): [description]
            test_type ([type]): [description]
        """
        if test_result == "positive":
            self.cases_positive_per_day[-1] += 1

        self.test_monitor.append({
            "name": human.name,
            "symptoms": list(human.symptoms),
            "timestamp": human.env.timestamp,
            "type": test_type,
            "result": test_result
        })

    def track_recovery(self, n_infectious_contacts, duration):
        """
        [summary]

        Args:
            n_infectious_contacts ([type]): [description]
            duration ([type]): [description]
        """
        self.n_infectious_contacts += n_infectious_contacts
        self.avg_infectious_duration = (self.n_recovery * self.avg_infectious_duration + duration) / (self.n_recovery + 1)
        self.n_recovery += 1

        n, total = self.recovered_stats[-1]
        self.recovered_stats[-1] = [n+1, total + n_infectious_contacts]

    def track_trip(self, from_location, to_location, age, hour):
        """
        [summary]

        Args:
            from_location ([type]): [description]
            to_location ([type]): [description]
            age ([type]): [description]
            hour ([type]): [description]
        """
        bin = None
        for i, (l,u) in enumerate(self.age_bins):
            if l <= age < u:
                bin = i

        self.transition_probability[hour][bin][from_location][to_location] += 1

    def track_symptoms(self, human):
        """
        [summary]

        Args:
            human ([type]): [description]
        """
        if human.covid_symptoms:
            self.symptoms_set['covid'][human.name].update(human.covid_symptoms)
        else:
            if human.name in self.symptoms_set['covid']:
                self.symptoms['covid']['n'] += 1
                for s in self.symptoms_set['covid'][human.name]:
                    self.symptoms['covid'][s] += 1
                self.symptoms_set['covid'].pop(human.name)

        if human.all_symptoms:
            self.symptoms_set['all'][human.name].update(human.all_symptoms)
        else:
            if human.name in self.symptoms_set['all']:
                self.symptoms['all']['n'] += 1
                for s in self.symptoms_set['all'][human.name]:
                    self.symptoms['all'][s] += 1
                self.symptoms_set['all'].pop(human.name)

    def track_social_mixing(self, **kwargs):
        """
        [summary]
        """
        duration = kwargs.get('duration')
        bin = math.floor(duration/15)
        location = kwargs.get('location', None)

        if location is None:
            x = len(self.contacts['histogram_duration'])
            if bin >= x:
                self.contacts['histogram_duration'].extend([0 for _ in range(bin - x + 1)])
            self.contacts['histogram_duration'][bin] += 1

            timestamp = kwargs.get('timestamp')
            day = timestamp.strftime("%d %b")

            if self.last_day['social_mixing'] != day:
                # duration
                n, M = self.contacts['duration']['avg']
                where = self.contacts['duration']['n'] != 0
                m = np.divide(self.contacts['duration']['total'], self.contacts['duration']['n'], where=where)
                self.contacts['duration']['avg'] = (n+1, (n*M + m)/(n+1))

                self.contacts['duration']['total'] = np.zeros((150,150))
                self.contacts['duration']['n'] = np.zeros((150,150))

                # n_contacts
                n, M = self.contacts['n_contacts']['avg']
                m = self.contacts['n_contacts']['total']
                self.contacts['n_contacts']['avg'] = (n+1, (n*M + m)/(n+1))

                self.contacts['n_contacts']['total'] = np.zeros((150,150))

                self.n_outside_daily_contacts = 0
                self.last_day['social_mixing'] = day

            else:
                human1 = kwargs.get('human1', None)
                human2 = kwargs.get('human2', None)
                if human1 is not None and human2 is not None:
                    self.contacts['duration']['total'][human1.age, human2.age] += duration
                    self.contacts['duration']['n'][human1.age, human2.age] += 1

                    self.contacts['duration']['total'][human2.age, human1.age] += duration
                    self.contacts['duration']['n'][human2.age, human1.age] += 1

                    self.contacts['n_contacts']['total'][human1.age, human2.age] += 1
                    self.contacts['n_contacts']['total'][human2.age, human1.age] += 1
                    if human1.location != human1.household:
                        self.n_outside_daily_contacts += 1

        if location is not None:
            x = len(self.contacts['location_duration'][location.location_type])
            if bin >= x:
                self.contacts['location_duration'][location.location_type].extend([0 for _ in range(bin - x + 1)])
            self.contacts['location_duration'][location.location_type][bin] += 1

    def track_encounter_events(self, human1, human2, location, distance, duration):
        """
        [summary]

        Args:
            human1 ([type]): [description]
            human2 ([type]): [description]
            location ([type]): [description]
            distance ([type]): [description]
            duration ([type]): [description]
        """
        for i, (l,u) in enumerate(self.age_bins):
            if l <= human1.age < u:
                bin1 = (i,(l,u))
            if l <= human2.age < u:
                bin2 = (i, (l,u))

        self.contacts["all_encounters"][human1.age, human2.age] += 1
        self.contacts["all_encounters"][human2.age, human1.age] += 1
        self.contacts["location_all_encounters"][location.location_type][human1.age, human2.age] += 1
        self.contacts["location_all_encounters"][location.location_type][human2.age, human1.age] += 1
        self.n_contacts += 1

        # bins of 50
        dist_bin = (
            math.floor(distance / 50)
            if distance <= self.city.conf.get("INFECTION_RADIUS")
            else math.floor(self.city.conf.get("INFECTION_RADIUS") / 50)
        )

        # bins of 15 mins
        time_bin = math.floor(duration/15) if duration <= 60 else 4

        hour = self.env.hour_of_day()
        day = self.env.day_of_week()
        if self.last_encounter_day != day:
            n, avg, last_day_count = self.day_encounters[self.last_encounter_day]
            self.day_encounters[self.last_encounter_day] = [n+1, (avg * n + last_day_count)/(n + 1), 0]

            # per age bin
            for bin in self.age_bins:
                n, avg, last_day_count  = self.daily_age_group_encounters[bin]
                self.daily_age_group_encounters[bin] = [n+1, (avg * n + last_day_count)/(n+1), 0]

            self.last_encounter_day = day

        if self.last_encounter_hour != hour:
            n, avg, last_hour_count = self.hour_encounters[self.last_encounter_hour]
            self.hour_encounters[self.last_encounter_hour] = [n+1, (avg * n + last_hour_count)/(n + 1), 0]
            self.last_encounter_hour = hour

        self.day_encounters[self.last_encounter_day][-1] += 1
        self.hour_encounters[self.last_encounter_hour][-1] += 1
        self.daily_age_group_encounters[bin1[1]][-1] += 1
        self.daily_age_group_encounters[bin2[1]][-1] += 1
        self.dist_encounters[dist_bin] += 1
        self.time_encounters[time_bin] += 1

<<<<<<< HEAD
    def write_metrics(self, logfile):
        """
        [summary]

        Args:
            logfile ([type]): [description]
=======
    def write_metrics(self, logfile=None):
        """
        Writes various metrics to logfile.
        Prints them if logfile is None.

        Args:
            logfile (str, optional): filename where these logs will be dumped
>>>>>>> 7e418164
        """
        log("######## DEMOGRAPHICS #########", logfile)
        log(f"age distribution\n {self.age_distribution.describe()}", logfile)
        log(f"house age distribution\n {self.house_age.describe()}", logfile )
        log(f"house size distribution\n {self.house_size.describe()}", logfile )
        log(f"Fraction of asymptomatic {self.frac_asymptomatic}", logfile )

        log("######## COVID PROPERTIES #########", logfile)
        print("Avg. incubation days", self.covid_properties['incubation_days'][1])
        print("Avg. recovery days", self.covid_properties['recovery_days'][1])
        print("Avg. infectiousnes onset days", self.covid_properties['infectiousness_onset_days'][1])

        log("######## COVID SPREAD #########", logfile)
        x = 1.0*self.n_env_infection/self.n_infectious_contacts if self.n_infectious_contacts else 0.0
        log(f"environmental transmission ratio {x}", logfile )
        r0 = self.get_R0(logfile)
        log(f"Ro {r0}", logfile)
        log(f"Generation times {self.get_generation_time()} ", logfile)
        log(f"Cumulative Incidence {self.cumulative_incidence}", logfile )
        log(f"R : {self.r}", logfile)

        log("******** R0 *********", logfile)
        if self.r_0['asymptomatic']['infection_count'] > 0:
            x = 1.0 * self.r_0['asymptomatic']['infection_count']/len(self.r_0['asymptomatic']['humans'])
        else:
            x = 0.0
        log(f"Asymptomatic R0 {x}", logfile)

        if self.r_0['presymptomatic']['infection_count'] > 0:
            x = 1.0 * self.r_0['presymptomatic']['infection_count']/len(self.r_0['presymptomatic']['humans'])
        else:
            x = 0.0
        log(f"Presymptomatic R0 {x}", logfile)

        if self.r_0['symptomatic']['infection_count'] > 0 :
            x = 1.0 * self.r_0['symptomatic']['infection_count']/len(self.r_0['symptomatic']['humans'])
        else:
            x = 0.0
        log(f"Symptomatic R0 {x}", logfile )

        log("******** Transmission Ratios *********", logfile)
        total = sum(self.r_0[x]['infection_count'] for x in ['symptomatic','presymptomatic', 'asymptomatic'])
        total += self.n_env_infection

        x = self.r_0['asymptomatic']['infection_count']
        log(f"% asymptomatic transmission {100*x/total :5.2f}%", logfile)

        x = self.r_0['presymptomatic']['infection_count']
        log(f"% presymptomatic transmission {100*x/total :5.2f}%", logfile)

        x = self.r_0['symptomatic']['infection_count']
        log(f"% symptomatic transmission {100*x/total :5.2f}%", logfile)

        log("******** R0 LOCATIONS *********", logfile)
        for loc_type, v in self.r_0.items():
            if loc_type in ['asymptomatic', 'presymptomatic', 'symptomatic']:
                continue
            if v['infection_count']  > 0:
                x = 1.0 * v['infection_count']/len(v['humans'])
                log(f"{loc_type} R0 {x}", logfile)

        # log("######## SYMPTOMS #########", logfile)
        # total = self.symptoms['covid']['n']
        # for s,v in self.symptoms['covid'].items():
        #     if s == 'n':
        #         continue
        #     log(f"{s} {100*v/total:5.2f}%")
        #
        # log("######## MOBILITY #########", logfile)
        # log("Day - ", logfile)
        # total = sum(v[1] for v in self.day_encounters.values())
        # x = ['Mon', "Tue", "Wed", "Thurs", "Fri", "Sat", "Sun"]
        # for c,day in enumerate(x):
        #     v = self.day_encounters[c]
        #     log(f"{day} #avg: {v[1]} %:{100*v[1]/total:5.2f} ", logfile)
        #
        # log("Hour - ", logfile)
        # total = sum(v[1] for v in self.hour_encounters.values())
        # for hour, v in self.hour_encounters.items():
        #     log(f"{hour} #avg: {v[1]} %:{100*v[1]/total:5.2f} ", logfile)
        #
        # log("Distance (cm) - ", logfile)
        # x = ['0 - 50', "50 - 100", "100 - 150", "150 - 200", ">= 200"]
        # total = sum(self.dist_encounters.values())
        # for c, dist in enumerate(x):
        #     v = self.dist_encounters[c]
        #     log(f"{dist} #avg: {v} %:{100*v/total:5.2f} ", logfile)
        #
        # log("Time (min) ", logfile)
        # x = ['0 - 15', "15 - 30", "30 - 45", "45 - 60", ">= 60"]
        # total = sum(self.time_encounters.values())
        # for c, bin in enumerate(x):
        #     v = self.time_encounters[c]
        #     log(f"{bin} #avg: {v} %:{100*v/total:5.2f} ", logfile)
        #
        # log("Average Daily Contacts ", logfile)
        # total = sum(x[1] for x in self.daily_age_group_encounters.values())
        # for bin in self.age_bins:
        #     v = self.daily_age_group_encounters[bin][1]
        #     log(f"{bin} #avg: {v} %:{100*v/total:5.2f} ", logfile)
        #
        for until_days in [30, None]:
            log("******** Risk Precision/Recall *********", logfile)
            prec, lift, recall = self.compute_risk_precision(daily=False, until_days=until_days)
            top_k = [0.01, 0.03, 0.05, 0.10]
            type_str = ["all", "no test", "no test and symptoms"]

            log(f"*** Precision (until days={until_days}) ***", logfile)
            idx = 0
            for k_values in zip(*prec):
                x,y,z= k_values
                log(f"Top-{100*top_k[idx]:2.2f}% all: {100*x:5.2f}% no_test:{100*y:5.2f}% no_test_and_symptoms: {100*z:5.2f}%", logfile)
                idx += 1

            log(f"*** Lift (until days={until_days}) ***", logfile)
            idx = 0
            for k_values in zip(*lift):
                x,y,z = k_values
                log(f"Top-{100*top_k[idx]:2.2f}% all: {x:5.2f} no_test:{y:5.2f} no_test_and_symptoms: {z:5.2f}", logfile)
                idx += 1

            log(f"*** Recall (until days={until_days}) ***", logfile)
            x,y,z = recall
            log(f"all: {100*x:5.2f}% no_test: {100*y:5.2f}% no_test_and_symptoms: {100*z:5.2f}%", logfile)

        log("*** Avg daily precision ***", logfile)
        prec = [x[0] for x in self.risk_precision_daily]
        lift = [x[1] for x in self.risk_precision_daily]
        recall = [x[2] for x in self.risk_precision_daily]

        all = list(zip(*[x[0] for x in prec]))
        no_test = list(zip(*[x[1] for x in prec]))
        no_test_symptoms = list(zip(*[x[2] for x in prec]))
        idx = 0
        for k in top_k:
            log(f"Top-{100*top_k[idx]:2.2f}% all: {100*np.mean(all[idx]):5.2f}% no_test:{100*np.mean(no_test[idx]):5.2f}% no_test_and_symptoms: {100*np.mean(no_test_symptoms[idx]):5.2f}%", logfile)
            idx += 1

        log("*** Avg daily lift ***", logfile)
        all = list(zip(*[x[0] for x in lift]))
        no_test = list(zip(*[x[1] for x in lift]))
        no_test_symptoms = list(zip(*[x[2] for x in lift]))
        idx = 0
        for k in top_k:
            log(f"Top-{100*top_k[idx]:2.2f}% all: {np.mean(all[idx]):5.2f} no_test:{np.mean(no_test[idx]):5.2f} no_test_and_symptoms: {np.mean(no_test_symptoms[idx]):5.2f}", logfile)
            idx += 1

        log("*** Avg. daily recall ***", logfile)
        x,y,z = zip(*recall)
        log(f"all: {100*np.mean(x):5.2f}% no_test: {100*np.mean(y):5.2f} no_test_and_symptoms: {100*np.mean(z):5.2f}", logfile)

    def plot_metrics(self, dirname):
        """
        [summary]

        Args:
            dirname ([type]): [description]
        """
        import matplotlib.pyplot as plt
        import networkx as nx
        import seaborn as sns
        import glob, os

        x = pd.DataFrame.from_dict(self.contacts['all'])
        x = x[sorted(x.columns)]
        fig = x.iplot(kind='heatmap', asFigure=True, title="all_contacts")
        fig.savefig(f"{dirname}/all_contacts.png")

        x = self.contacts['env_infection']
        g = self.infection_graph
        nx.nx_pydot.write_dot(g,'DiGraph.dot')
        pos = nx.drawing.nx_agraph.graphviz_layout(g, prog='dot')
        nx.draw_networkx(g, pos, with_labels=True)
        plt.savefig(f"{dirname}/infection_graph.png")

        os.makedirs(f"{dirname}/contact_stats", exist_ok=True)
        types = sorted(self.city.conf.get("LOCATION_DISTRIBUTION").keys())
        ages = sorted(self.city.conf.get("HUMAN_DISTRIBUTION").keys(), key = lambda x:x[0])
        for hour, v1 in self.transition_probability.items():
            images = []
            fig,ax =  plt.subplots(3,2, figsize=(18,12), sharex=True, sharey=False)
            pos = {0:(0,0), 1:(0,1), 2:(1,0), 3:(1,1), 4:(2,0), 5:(2,1)}

            for age_bin in range(len(ages)):
                v2 = v1[age_bin]
                x = pd.DataFrame.from_dict(v2, orient='index')
                x = x.reindex(index=types, columns=types)
                x = x.div(x.sum(1), axis=0)
                g = sns.heatmap(x, ax=ax[pos[age_bin][0]][pos[age_bin][1]],
                    linewidth=0.5, linecolor='black', annot=True, vmin=0.0, vmax=1.0, cmap=sns.cm.rocket_r)
                g.set_title(f"{ages[age_bin][0]} <= age < {ages[age_bin][1]}")

            fig.suptitle(f"Hour {hour}", fontsize=16)
            fig.savefig(f"{dirname}/contact_stats/hour_{hour}.png")

    def dump_metrics(self):
        data = dict()
<<<<<<< HEAD
        data['intervention_day'] = ExpConfig.get('INTERVENTION_DAY')
        data['intervention'] = ExpConfig.get('INTERVENTION')
        data['risk_model'] = ExpConfig.get('RISK_MODEL')
=======
        data['intervention_day'] = self.city.conf.get('INTERVENTION_DAY')
        data['intervention'] = self.city.conf.get('INTERVENTION')
        data['risk_model'] = self.city.conf.get('RISK_MODEL')
>>>>>>> 7e418164

        data['expected_mobility'] = self.expected_mobility
        data['mobility'] = self.mobility
        data['n_init_infected'] = self.n_infected_init
        data['contacts'] = dict(self.contacts)
        data['cases_per_day'] = self.cases_per_day
        data['ei_per_day'] = self.ei_per_day
        data['r_0'] = self.r_0
        data['R'] = self.r
        data['n_humans'] = self.n_humans
        data['s'] = self.s_per_day
        data['e'] = self.e_per_day
        data['i'] = self.i_per_day
        data['r'] = self.r_per_day
        data['avg_infectiousness_per_day'] = self.avg_infectiousness_per_day
        data['risk_precision_global'] = self.compute_risk_precision(False)
        data['risk_precision'] = self.risk_precision_daily
        data['human_monitor'] = self.human_monitor
        data['infection_monitor'] = self.infection_monitor
        data['infector_infectee_update_messages'] = self.infector_infectee_update_messages

        with open(f"logs3/{self.filename}", 'wb') as f:
            dill.dump(data, f)<|MERGE_RESOLUTION|>--- conflicted
+++ resolved
@@ -1,36 +1,18 @@
-<<<<<<< HEAD
-
-"""
-[summary]
-"""
-import pandas as pd
-import numpy as np
-=======
 """
 Contains a class to track several simulation metrics.
 It is initialized as an attribute of the city and called at several places in `Human`.
 """
 import copy
 import datetime
->>>>>>> 7e418164
 import math
 from collections import defaultdict
 
 import dill
 import networkx as nx
-<<<<<<< HEAD
-import datetime
-import dill
-import copy
-
-from covid19sim.configs.config import HUMAN_DISTRIBUTION, LOCATION_DISTRIBUTION, INFECTION_RADIUS, EFFECTIVE_R_WINDOW
-=======
 import numpy as np
 import pandas as pd
 
->>>>>>> 7e418164
 from covid19sim.utils import log
-from covid19sim.configs.exp_config import ExpConfig
 
 
 def get_nested_dict(nesting):
@@ -69,17 +51,10 @@
         self.city = city
         # filename to store intermediate results; useful for bigger simulations;
         timenow = datetime.datetime.now().strftime('%Y%m%d-%H%M%S')
-<<<<<<< HEAD
-        if ExpConfig.get('INTERVENTION_DAY') == -1:
-            name = "unmitigated"
-        else:
-            name = ExpConfig.get('RISK_MODEL')
-=======
         if city.conf.get('INTERVENTION_DAY') == -1:
             name = "unmitigated"
         else:
             name = city.conf.get('RISK_MODEL')
->>>>>>> 7e418164
         self.filename = f"tracker_data_n_{len(city.humans)}_{timenow}_{name}.pkl"
 
         # infection & contacts
@@ -167,10 +142,7 @@
         # monitors
         self.human_monitor = {}
         self.infection_monitor = []
-<<<<<<< HEAD
-=======
         self.test_monitor = []
->>>>>>> 7e418164
 
         # update messages
         self.infector_infectee_update_messages = defaultdict(lambda :defaultdict(dict))
@@ -547,10 +519,6 @@
     def track_tested_results(self, human, test_result, test_type):
         """
         [summary]
-<<<<<<< HEAD
-
-=======
->>>>>>> 7e418164
         Args:
             human ([type]): [description]
             test_result ([type]): [description]
@@ -740,14 +708,6 @@
         self.dist_encounters[dist_bin] += 1
         self.time_encounters[time_bin] += 1
 
-<<<<<<< HEAD
-    def write_metrics(self, logfile):
-        """
-        [summary]
-
-        Args:
-            logfile ([type]): [description]
-=======
     def write_metrics(self, logfile=None):
         """
         Writes various metrics to logfile.
@@ -755,7 +715,6 @@
 
         Args:
             logfile (str, optional): filename where these logs will be dumped
->>>>>>> 7e418164
         """
         log("######## DEMOGRAPHICS #########", logfile)
         log(f"age distribution\n {self.age_distribution.describe()}", logfile)
@@ -953,15 +912,9 @@
 
     def dump_metrics(self):
         data = dict()
-<<<<<<< HEAD
-        data['intervention_day'] = ExpConfig.get('INTERVENTION_DAY')
-        data['intervention'] = ExpConfig.get('INTERVENTION')
-        data['risk_model'] = ExpConfig.get('RISK_MODEL')
-=======
         data['intervention_day'] = self.city.conf.get('INTERVENTION_DAY')
         data['intervention'] = self.city.conf.get('INTERVENTION')
         data['risk_model'] = self.city.conf.get('RISK_MODEL')
->>>>>>> 7e418164
 
         data['expected_mobility'] = self.expected_mobility
         data['mobility'] = self.mobility
