import copy
from datetime import timedelta
import os
import json
import functools
from joblib import Parallel, delayed
import warnings

from covid19sim.server_utils import InferenceClient, InferenceWorker
from ctt.inference.infer import InferenceEngine
from covid19sim.configs.exp_config import ExpConfig

def query_inference_server(params, **inf_client_kwargs):
    # Make a request to the server
    client = InferenceClient(**inf_client_kwargs)
    results = client.infer(params)
    return results


def integrated_risk_pred(humans, start, current_day, time_slot, all_possible_symptoms, port=6688, n_jobs=1, data_path=None):
    """ Setup and make the calls to the server"""
    hd = humans[0].city.hd
    all_params = []

    current_time = (start + timedelta(days=current_day, hours=time_slot))
    current_date = current_time.date()

    # We're going to send a request to the server for each human
    for human in humans:
        if time_slot not in human.time_slots:
            continue

        human_state = human.__getstate__()
        if human.last_date['run'] != current_date:
            infectiousnesses = copy.copy(human_state["infectiousnesses"])
            # Pad missing days
            # TODO: Reduce the current date by 1 hour since humans with time slot at hour 0
            #  do not have the time to update their data. Update the human data at the same
            #  time it is sent to the inference server would properly fix this
            for day in range(((current_time + timedelta(hours=-1)).date() - human.last_date['run']).days):
                infectiousnesses.appendleft(0)
            human_state["infectiousnesses"] = infectiousnesses
            warnings.warn(f"Human is outdated {human.name}. Current date {current_date}, "
                          f"last_date['run'] {human.last_date['run']}",
                          RuntimeWarning)

<<<<<<< HEAD
=======
        if time_slot not in human.time_slots:
            continue
>>>>>>> 084a169b
        log_path = None
        if data_path:
            log_path = f'{os.path.dirname(data_path)}/daily_outputs/{current_day}/{human.name[6:]}/'
        all_params.append({
            "start": start,
            "current_day": current_day,
            "all_possible_symptoms": all_possible_symptoms,
            "COLLECT_TRAINING_DATA": ExpConfig.get('COLLECT_TRAINING_DATA'),
            "human": human_state,
            "log_path": log_path,
            "time_slot": time_slot,
            "risk_model": ExpConfig.get('RISK_MODEL'),
        })

    if ExpConfig.get('USE_INFERENCE_SERVER'):
        batch_start_offset = 0
        batch_size = 25  # @@@@ TODO: make this a high-level configurable arg?
        batched_params = []
        while batch_start_offset < len(all_params):
            batch_end_offset = min(batch_start_offset + batch_size, len(all_params))
            batched_params.append(all_params[batch_start_offset:batch_end_offset])
            batch_start_offset += batch_size
        query_func = functools.partial(query_inference_server, target_port=port)
        with Parallel(n_jobs=n_jobs, batch_size=ExpConfig.get('MP_BATCHSIZE'), backend=ExpConfig.get('MP_BACKEND'), verbose=0, prefer="threads") as parallel:
            batched_results = parallel((delayed(query_func)(params) for params in batched_params))
        results = []
        for b in batched_results:
            results.extend(b)
    else:
        # recreating an engine every time should not be too expensive... right?
        engine = InferenceEngine(ExpConfig.get('TRANSFORMER_EXP_PATH'))
        results = InferenceWorker.process_sample(all_params, engine, ExpConfig.get('MP_BACKEND'), n_jobs)

    # print out the clusters
    if ExpConfig.get('DUMP_CLUSTERS'):
        clusters = []
        for human in hd.values():
            clusters.append(dict(human.clusters.clusters))
        json.dump(clusters, open(os.path.join(ExpConfig.get('CLUSTER_PATH'), f"{current_day}_cluster.json"), 'w'))

    if ExpConfig.get('RISK_MODEL') != "transformer":
        for result in results:
            if result is not None:
                name, risk_history, clusters = result
                hd[name].clusters = clusters
                hd[name].contact_book.update_messages = []
                hd[name].contact_book.messages = []

<<<<<<< HEAD
=======
    if config.RISK_MODEL != "transformer":
        for result in results:
            if result is not None:
                name, risk_history, clusters = result
                hd[name].clusters = clusters
                hd[name].last_risk_update = current_day
                hd[name].contact_book.update_messages = []
                hd[name].contact_book.messages = []

>>>>>>> 084a169b
        return humans

    for result in results:
        if result is not None:
            name, risk_history, clusters = result

            if risk_history is not None:
                for i in range(ExpConfig.get('TRACING_N_DAYS_HISTORY')):
                    hd[name].risk_history_map[current_day - i] = risk_history[i]

                hd[name].update_risk_level()

                for i in range(ExpConfig.get('TRACING_N_DAYS_HISTORY')):
                    hd[name].prev_risk_history_map[current_day - i] = risk_history[i]
            else:
                warnings.warn(f"risk history is none for human:{name}", RuntimeWarning)

            hd[name].clusters = clusters
            hd[name].last_risk_update = current_day
            hd[name].contact_book.update_messages = []
            hd[name].contact_book.messages = []

    return humans<|MERGE_RESOLUTION|>--- conflicted
+++ resolved
@@ -44,11 +44,6 @@
                           f"last_date['run'] {human.last_date['run']}",
                           RuntimeWarning)
 
-<<<<<<< HEAD
-=======
-        if time_slot not in human.time_slots:
-            continue
->>>>>>> 084a169b
         log_path = None
         if data_path:
             log_path = f'{os.path.dirname(data_path)}/daily_outputs/{current_day}/{human.name[6:]}/'
@@ -97,9 +92,7 @@
                 hd[name].contact_book.update_messages = []
                 hd[name].contact_book.messages = []
 
-<<<<<<< HEAD
-=======
-    if config.RISK_MODEL != "transformer":
+    if ExpConfig.get('RISK_MODEL') != "transformer":
         for result in results:
             if result is not None:
                 name, risk_history, clusters = result
@@ -108,7 +101,6 @@
                 hd[name].contact_book.update_messages = []
                 hd[name].contact_book.messages = []
 
->>>>>>> 084a169b
         return humans
 
     for result in results:
