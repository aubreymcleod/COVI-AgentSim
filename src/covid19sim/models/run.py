"""
Handles querying the inference server with serialized humans and their messages.
"""

<<<<<<< HEAD
from collections import deque
import dataclasses
from datetime import datetime, timedelta
=======
from datetime import timedelta
>>>>>>> 7e418164
import os
import pickle
import functools
from joblib import Parallel, delayed
from typing import Deque, List
import warnings
import numpy as np

<<<<<<< HEAD
from covid19sim.frozen.clusters import Clusters
from covid19sim.frozen.helper import conditions_to_np, encode_age, encode_sex, \
    encode_test_result, symptoms_to_np
from covid19sim.frozen.utils import Message, UpdateMessage, encode_message, encode_update_message
from covid19sim.server_utils import InferenceClient, InferenceWorker
from ctt.inference.infer import InferenceEngine
from covid19sim.configs.exp_config import ExpConfig


def make_human_as_message(human):
    preexisting_conditions = conditions_to_np(human.preexisting_conditions)

    obs_preexisting_conditions = conditions_to_np(human.obs_preexisting_conditions)

    test_results = deque(((encode_test_result(result), timestamp)
                          for result, timestamp in human.test_results))

    rolling_all_symptoms = symptoms_to_np(human.rolling_all_symptoms)

    rolling_all_reported_symptoms = symptoms_to_np(human.rolling_all_reported_symptoms)

    messages = [encode_message(message) for message in human.contact_book.messages
                # match day; ugly till refactor
                if message[2] == human.contact_book.messages[-1][2]]

    update_messages = [encode_update_message(update_message)
                       for update_message in human.contact_book.update_messages
                       # match day; ugly till refactor
                       if update_message[3] == human.contact_book.update_messages[-1][3]]

    return HumanAsMessage(name=human.name,
                          age=encode_age(human.age),
                          sex=encode_sex(human.sex),
                          obs_age=encode_age(human.obs_age),
                          obs_sex=encode_sex(human.obs_sex),
                          preexisting_conditions=preexisting_conditions,
                          obs_preexisting_conditions=obs_preexisting_conditions,

                          infectiousnesses=human.infectiousnesses,
                          infection_timestamp=human.infection_timestamp,
                          recovered_timestamp=human.recovered_timestamp,
                          test_results=test_results,
                          rolling_all_symptoms=rolling_all_symptoms,
                          rolling_all_reported_symptoms=rolling_all_reported_symptoms,

                          clusters=human.clusters,
                          messages=messages,
                          exposure_message=human.exposure_message,
                          update_messages=update_messages,
                          carefulness=human.carefulness,
                          has_app=human.has_app)


@dataclasses.dataclass
class HumanAsMessage:
    # Static fields
    name: str
    age: int
    sex: str
    obs_age: int
    obs_sex: str
    preexisting_conditions: np.array
    obs_preexisting_conditions: np.array

    # Medical fields
    infectiousnesses: deque
    # TODO: Should be reformatted to int timestamp
    infection_timestamp: datetime
    # TODO: Should be reformatted to int timestamp
    recovered_timestamp: datetime
    # TODO: Should be reformatted to deque of (int, int timestamp)
    test_results: Deque[tuple]
    rolling_all_symptoms: np.array
    rolling_all_reported_symptoms: np.array

    # Risk fields
    clusters: Clusters
    messages: List[Message]
    exposure_message: Message
    update_messages: List[UpdateMessage]
    carefulness: float
    has_app: bool


def query_inference_server(params, **inf_client_kwargs):
    """
    [summary]

    Args:
        params ([type]): [description]

    Returns:
        [type]: [description]
    """
    # Make a request to the server
    client = InferenceClient(**inf_client_kwargs)
    results = client.infer(params)
    return results
=======
from covid19sim.server_utils import InferenceClient, InferenceEngineWrapper, proc_human_batch

>>>>>>> 7e418164

def integrated_risk_pred(
        humans,
        start,
        current_day,
        time_slot,
        all_possible_symptoms,
        data_path=None,
        conf={},
):
    """
    [summary]
    Setup and make the calls to the server

<<<<<<< HEAD
def integrated_risk_pred(humans, start, current_day, time_slot, port=6688, n_jobs=1, data_path=None):
    """
    [summary]
    Setup and make the calls to the server

=======
>>>>>>> 7e418164
    Args:
        humans ([type]): [description]
        start ([type]): [description]
        current_day ([type]): [description]
        time_slot ([type]): [description]
<<<<<<< HEAD
        port (int, optional): [description]. Defaults to 6688.
        n_jobs (int, optional): [description]. Defaults to 1.
        data_path ([type], optional): [description]. Defaults to None.

=======
        all_possible_symptoms ([type]): [description]
        data_path ([type], optional): [description]. Defaults to None.
        conf (dict): yaml experimental configuration
>>>>>>> 7e418164
    Returns:
        [type]: [description]
    """
    hd = humans[0].city.hd
    all_params = []

    current_time = (start + timedelta(days=current_day, hours=time_slot))

    for human in humans:
        if time_slot not in human.time_slots:
            continue

<<<<<<< HEAD
        human_message = make_human_as_message(human)
=======
        human_state = human.get_message_dict()
>>>>>>> 7e418164

        log_path = None
        if data_path:
            log_path = f'{os.path.dirname(data_path)}/daily_outputs/{current_day}/{human.name[6:]}/'
        all_params.append({
            "start": start,
            "current_day": current_day,
<<<<<<< HEAD
            "COLLECT_TRAINING_DATA": ExpConfig.get('COLLECT_TRAINING_DATA'),
            "human": human_message,
            "log_path": log_path,
            "time_slot": time_slot,
            "risk_model": ExpConfig.get('RISK_MODEL'),
            "oracle": ExpConfig.get("USE_ORACLE")
=======
            "all_possible_symptoms": all_possible_symptoms,
            "human": human_state,
            "log_path": log_path,
            "time_slot": time_slot,
            "conf": conf,
>>>>>>> 7e418164
        })
        human.contact_book.update_messages = []
        human.contact_book.messages = []

<<<<<<< HEAD
    if ExpConfig.get('USE_INFERENCE_SERVER'):
        batch_start_offset = 0
        batch_size = 300  # @@@@ TODO: make this a high-level configurable arg?
=======
    parallel_reqs = conf.get('INFERENCE_REQ_PARALLEL_JOBS', 16)
    if conf.get('USE_INFERENCE_SERVER'):
        batch_start_offset = 0
        batch_size = conf.get('INFERENCE_REQ_BATCH_SIZE', 100)
>>>>>>> 7e418164
        batched_params = []
        while batch_start_offset < len(all_params):
            batch_end_offset = min(batch_start_offset + batch_size, len(all_params))
            batched_params.append(all_params[batch_start_offset:batch_end_offset])
            batch_start_offset += batch_size
<<<<<<< HEAD
        query_func = functools.partial(query_inference_server, target_port=port)
        with Parallel(n_jobs=n_jobs, batch_size=ExpConfig.get('MP_BATCHSIZE'), backend=ExpConfig.get('MP_BACKEND'), verbose=0, prefer="threads") as parallel:
=======
        parallel_reqs = max(min(parallel_reqs, len(batched_params)), 1)

        def query_inference_server(params, **inf_client_kwargs):
            # lambda used to create one socket per request (so we can request in parallel)
            client = InferenceClient(**inf_client_kwargs)
            return client.infer(params)

        inference_frontend_address = conf.get('INFERENCE_SERVER_ADDRESS', None)
        query_func = functools.partial(query_inference_server, server_address=inference_frontend_address)

        with Parallel(n_jobs=parallel_reqs, backend="loky", prefer="threads") as parallel:
>>>>>>> 7e418164
            batched_results = parallel((delayed(query_func)(params) for params in batched_params))
        results = []
        for b in batched_results:
            results.extend(b)
    else:
        # recreating an engine every time should not be too expensive... right?
<<<<<<< HEAD
        engine = InferenceEngine(ExpConfig.get('TRANSFORMER_EXP_PATH'))
        results = InferenceWorker.process_sample(all_params, engine, ExpConfig.get('MP_BACKEND'), n_jobs)
=======
        engine = InferenceEngineWrapper(conf.get('TRANSFORMER_EXP_PATH'))
        results = proc_human_batch(all_params, engine, "loky", parallel_reqs)
>>>>>>> 7e418164

    for result in results:
        if result is not None:
            name, risk_history, clusters = result
<<<<<<< HEAD
            if ExpConfig.get('RISK_MODEL') == "transformer":
=======
            if conf.get('RISK_MODEL') == "transformer":
>>>>>>> 7e418164
                # TODO: Fix can be None. What should be done in this case
                if risk_history is not None:
                    # risk_history = np.clip(risk_history, 0., 1.)
                    for i in range(len(risk_history)):
                        hd[name].risk_history_map[current_day - i] = risk_history[i]
                    hd[name].update_risk_level()
                    for i in range(len(risk_history)):
                        hd[name].prev_risk_history_map[current_day - i] = risk_history[i]
<<<<<<< HEAD
                elif current_day != ExpConfig.get('INTERVENTION_DAY'):
=======
                elif current_day != conf.get('INTERVENTION_DAY'):
>>>>>>> 7e418164
                    warnings.warn(f"risk history is none for human:{name}", RuntimeWarning)
                hd[name].last_risk_update = current_time
            hd[name].clusters = clusters
            hd[name].last_cluster_update = current_time

    # print out the clusters
<<<<<<< HEAD
    if ExpConfig.get('DUMP_CLUSTERS'):
        os.makedirs(ExpConfig.get('DUMP_CLUSTERS'), exist_ok=True)
        curr_date_str = current_time.strftime("%Y%m%d-%H%M%S")
        curr_dump_path = os.path.join(ExpConfig.get('DUMP_CLUSTERS'), curr_date_str + ".pkl")
=======
    if conf.get('DUMP_CLUSTERS'):
        os.makedirs(conf.get('DUMP_CLUSTERS'), exist_ok=True)
        curr_date_str = current_time.strftime("%Y%m%d-%H%M%S")
        curr_dump_path = os.path.join(conf.get('DUMP_CLUSTERS'), curr_date_str + ".pkl")
>>>>>>> 7e418164
        to_dump = {human_id: human.clusters for human_id, human in hd.items()
                   if human.last_cluster_update == current_time}
        with open(curr_dump_path, "wb") as fd:
            pickle.dump(to_dump, fd)

    return humans<|MERGE_RESOLUTION|>--- conflicted
+++ resolved
@@ -2,29 +2,23 @@
 Handles querying the inference server with serialized humans and their messages.
 """
 
-<<<<<<< HEAD
 from collections import deque
 import dataclasses
 from datetime import datetime, timedelta
-=======
-from datetime import timedelta
->>>>>>> 7e418164
 import os
 import pickle
 import functools
 from joblib import Parallel, delayed
 from typing import Deque, List
 import warnings
+
 import numpy as np
 
-<<<<<<< HEAD
+from covid19sim.server_utils import InferenceClient, InferenceEngineWrapper, proc_human_batch
 from covid19sim.frozen.clusters import Clusters
 from covid19sim.frozen.helper import conditions_to_np, encode_age, encode_sex, \
     encode_test_result, symptoms_to_np
 from covid19sim.frozen.utils import Message, UpdateMessage, encode_message, encode_update_message
-from covid19sim.server_utils import InferenceClient, InferenceWorker
-from ctt.inference.infer import InferenceEngine
-from covid19sim.configs.exp_config import ExpConfig
 
 
 def make_human_as_message(human):
@@ -102,31 +96,11 @@
     has_app: bool
 
 
-def query_inference_server(params, **inf_client_kwargs):
-    """
-    [summary]
-
-    Args:
-        params ([type]): [description]
-
-    Returns:
-        [type]: [description]
-    """
-    # Make a request to the server
-    client = InferenceClient(**inf_client_kwargs)
-    results = client.infer(params)
-    return results
-=======
-from covid19sim.server_utils import InferenceClient, InferenceEngineWrapper, proc_human_batch
-
->>>>>>> 7e418164
-
 def integrated_risk_pred(
         humans,
         start,
         current_day,
         time_slot,
-        all_possible_symptoms,
         data_path=None,
         conf={},
 ):
@@ -134,29 +108,13 @@
     [summary]
     Setup and make the calls to the server
 
-<<<<<<< HEAD
-def integrated_risk_pred(humans, start, current_day, time_slot, port=6688, n_jobs=1, data_path=None):
-    """
-    [summary]
-    Setup and make the calls to the server
-
-=======
->>>>>>> 7e418164
     Args:
         humans ([type]): [description]
         start ([type]): [description]
         current_day ([type]): [description]
         time_slot ([type]): [description]
-<<<<<<< HEAD
-        port (int, optional): [description]. Defaults to 6688.
-        n_jobs (int, optional): [description]. Defaults to 1.
-        data_path ([type], optional): [description]. Defaults to None.
-
-=======
-        all_possible_symptoms ([type]): [description]
         data_path ([type], optional): [description]. Defaults to None.
         conf (dict): yaml experimental configuration
->>>>>>> 7e418164
     Returns:
         [type]: [description]
     """
@@ -169,11 +127,7 @@
         if time_slot not in human.time_slots:
             continue
 
-<<<<<<< HEAD
         human_message = make_human_as_message(human)
-=======
-        human_state = human.get_message_dict()
->>>>>>> 7e418164
 
         log_path = None
         if data_path:
@@ -181,43 +135,23 @@
         all_params.append({
             "start": start,
             "current_day": current_day,
-<<<<<<< HEAD
-            "COLLECT_TRAINING_DATA": ExpConfig.get('COLLECT_TRAINING_DATA'),
             "human": human_message,
             "log_path": log_path,
             "time_slot": time_slot,
-            "risk_model": ExpConfig.get('RISK_MODEL'),
-            "oracle": ExpConfig.get("USE_ORACLE")
-=======
-            "all_possible_symptoms": all_possible_symptoms,
-            "human": human_state,
-            "log_path": log_path,
-            "time_slot": time_slot,
             "conf": conf,
->>>>>>> 7e418164
         })
         human.contact_book.update_messages = []
         human.contact_book.messages = []
 
-<<<<<<< HEAD
-    if ExpConfig.get('USE_INFERENCE_SERVER'):
-        batch_start_offset = 0
-        batch_size = 300  # @@@@ TODO: make this a high-level configurable arg?
-=======
     parallel_reqs = conf.get('INFERENCE_REQ_PARALLEL_JOBS', 16)
     if conf.get('USE_INFERENCE_SERVER'):
         batch_start_offset = 0
         batch_size = conf.get('INFERENCE_REQ_BATCH_SIZE', 100)
->>>>>>> 7e418164
         batched_params = []
         while batch_start_offset < len(all_params):
             batch_end_offset = min(batch_start_offset + batch_size, len(all_params))
             batched_params.append(all_params[batch_start_offset:batch_end_offset])
             batch_start_offset += batch_size
-<<<<<<< HEAD
-        query_func = functools.partial(query_inference_server, target_port=port)
-        with Parallel(n_jobs=n_jobs, batch_size=ExpConfig.get('MP_BATCHSIZE'), backend=ExpConfig.get('MP_BACKEND'), verbose=0, prefer="threads") as parallel:
-=======
         parallel_reqs = max(min(parallel_reqs, len(batched_params)), 1)
 
         def query_inference_server(params, **inf_client_kwargs):
@@ -229,29 +163,19 @@
         query_func = functools.partial(query_inference_server, server_address=inference_frontend_address)
 
         with Parallel(n_jobs=parallel_reqs, backend="loky", prefer="threads") as parallel:
->>>>>>> 7e418164
             batched_results = parallel((delayed(query_func)(params) for params in batched_params))
         results = []
         for b in batched_results:
             results.extend(b)
     else:
         # recreating an engine every time should not be too expensive... right?
-<<<<<<< HEAD
-        engine = InferenceEngine(ExpConfig.get('TRANSFORMER_EXP_PATH'))
-        results = InferenceWorker.process_sample(all_params, engine, ExpConfig.get('MP_BACKEND'), n_jobs)
-=======
         engine = InferenceEngineWrapper(conf.get('TRANSFORMER_EXP_PATH'))
         results = proc_human_batch(all_params, engine, "loky", parallel_reqs)
->>>>>>> 7e418164
 
     for result in results:
         if result is not None:
             name, risk_history, clusters = result
-<<<<<<< HEAD
-            if ExpConfig.get('RISK_MODEL') == "transformer":
-=======
             if conf.get('RISK_MODEL') == "transformer":
->>>>>>> 7e418164
                 # TODO: Fix can be None. What should be done in this case
                 if risk_history is not None:
                     # risk_history = np.clip(risk_history, 0., 1.)
@@ -260,28 +184,17 @@
                     hd[name].update_risk_level()
                     for i in range(len(risk_history)):
                         hd[name].prev_risk_history_map[current_day - i] = risk_history[i]
-<<<<<<< HEAD
-                elif current_day != ExpConfig.get('INTERVENTION_DAY'):
-=======
                 elif current_day != conf.get('INTERVENTION_DAY'):
->>>>>>> 7e418164
                     warnings.warn(f"risk history is none for human:{name}", RuntimeWarning)
                 hd[name].last_risk_update = current_time
             hd[name].clusters = clusters
             hd[name].last_cluster_update = current_time
 
     # print out the clusters
-<<<<<<< HEAD
-    if ExpConfig.get('DUMP_CLUSTERS'):
-        os.makedirs(ExpConfig.get('DUMP_CLUSTERS'), exist_ok=True)
-        curr_date_str = current_time.strftime("%Y%m%d-%H%M%S")
-        curr_dump_path = os.path.join(ExpConfig.get('DUMP_CLUSTERS'), curr_date_str + ".pkl")
-=======
     if conf.get('DUMP_CLUSTERS'):
         os.makedirs(conf.get('DUMP_CLUSTERS'), exist_ok=True)
         curr_date_str = current_time.strftime("%Y%m%d-%H%M%S")
         curr_dump_path = os.path.join(conf.get('DUMP_CLUSTERS'), curr_date_str + ".pkl")
->>>>>>> 7e418164
         to_dump = {human_id: human.clusters for human_id, human in hd.items()
                    if human.last_cluster_update == current_time}
         with open(curr_dump_path, "wb") as fd:
