--- conflicted
+++ resolved
@@ -1,3 +1,4 @@
+
 """
 Handles querying the inference server with serialized humans and their messages.
 """
@@ -121,11 +122,7 @@
 
     @classmethod
     def get_engine(cls, conf) -> InferenceEngineWrapper:
-<<<<<<< HEAD
         if cls.global_inference_engine is None and not conf.get('USE_ORACLE', False):
-=======
-        if cls.global_inference_engine is None and not conf.get('USE_ORACLE', False) :
->>>>>>> bdec6683
             cls.global_inference_engine = InferenceEngineWrapper(conf.get('TRANSFORMER_EXP_PATH'))
         return cls.global_inference_engine
 
