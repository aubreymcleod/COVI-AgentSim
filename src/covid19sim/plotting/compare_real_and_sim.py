import os, sys
import pickle
import numpy as np
import pandas as pd
from collections import Counter
from matplotlib import pyplot as plt
import scipy.stats as stats
import datetime
# Constants
quebec_population = 8485000
<<<<<<< HEAD
csv_path = "qc2.csv" #"path/to/csv"
sims_dir_path = "results/qc_validation/no_intervention" #"path/to/simulations/"
=======
csv_path = "data/qc.csv"
sims_dir_path = "results/qc_validation/no_intervention"
>>>>>>> 2665918a
if len(sys.argv) > 1:
    sims_dir_path = sys.argv[1]

# Load data
qc_data = pd.read_csv(csv_path)

# Utility Functions
def parse_tracker(sim_tracker_data):
    sim_pop = sim_tracker_data['n_humans']
    dates = []
    cumulative_deaths = []
    tests = Counter()

    # Get dates and deaths
    for k, v in sim_tracker_data['human_monitor'].items():
        dates.append(str(k + datetime.timedelta(days=35)))
        death = sum([x['dead'] for x in v])
        cumulative_deaths.append(death)
    daily_deaths_prop = []
    last_deaths = 0
    for idx, deaths in enumerate(cumulative_deaths):
        if idx == 0:
            daily_deaths_prop.append(0)
        else:
            deaths = (float(deaths) * 100 / sim_pop)
            daily_deaths_prop.append(deaths - last_deaths)
            last_deaths = deaths

    # Get tests
    for test in sim_tracker_data['test_monitor']:
        date = test['test_time'].date()
        tests[str(date)] += 100./sim_pop

    # Get cases
    cases = [float(x) * 100 / sim_pop for x in sim_tracker_data['cases_per_day']]

    return dates, daily_deaths_prop, tests, cases

def smooth(x, window_len=3):
    s=np.r_[x[window_len-1:0:-1],x,x[-2:-window_len-1:-1]]
    #moving average
    w=np.ones(window_len,'d')
    y=np.convolve(w/w.sum(),s,mode='valid')
    return y[window_len//2:-(window_len//2)]

all_sim_cases, all_sim_hospitalizations, all_sim_deaths = [], [], []

for sim in os.listdir(sims_dir_path):
    # Get the paths
    sim_path = os.path.join(sims_dir_path, sim)
    print(sim_path)
    sim_priors_path = os.path.join(sim_path, "train_priors.pkl")
    sim_tracker_name = [str(f_name) for f_name in os.listdir(sim_path) if f_name.startswith("tracker_data")][0]
    sim_tracker_path = os.path.join(sim_path, sim_tracker_name)
    # Load the data
    sim_tracker_data = pickle.load(open(sim_tracker_path, "rb"))
    sim_prior_data = pickle.load(open(sim_priors_path, "rb"))
    # Parse data
    sim_dates, sim_deaths, sim_tests, sim_cases = parse_tracker(sim_tracker_data)
<<<<<<< HEAD
    sim_hospitalizations = [float(x)*100/sim_tracker_data['n_humans'] for x in sim_prior_data['hospitalization_per_day']]
    # change key above in sim_prior_data['hospital_usage_per_day']
=======
    sim_hospitalizations = [float(x)*100/sim_tracker_data['n_humans'] for x in sim_prior_data['hospital_usage_per_day']]
>>>>>>> 2665918a

    all_sim_cases.append(sim_cases)
    all_sim_hospitalizations.append(sim_hospitalizations)
    all_sim_deaths.append(sim_deaths)

avg_sim_hospitalizations = smooth(np.array([sum(elem)/len(elem) for elem in zip(*all_sim_hospitalizations)]))
avg_sim_deaths = smooth(np.array([sum(elem)/len(elem) for elem in zip(*all_sim_deaths)]))

# Plot Quebec Data
<<<<<<< HEAD
last_index = 167 #63 # index of last day of Quebec data, use 63 for 30 days
real_dates = qc_data.loc[69:last_index, 'dates'].to_numpy()
real_cases = [100 * float(x if str(x) != "nan" else 0) / quebec_population for x in qc_data.loc[69:last_index, 'change_cases']]
# change key to 'total_hospitalizations' if needed
real_hospitalizations = [100 * float(x if str(x) != "nan" else 0) / quebec_population for x in qc_data.loc[69:last_index, 'total_hospitalizations']]
real_deaths = [100 * float(x if str(x) != "nan" else 0) / quebec_population for x in qc_data.loc[69:last_index,'change_fatalities']]
=======
last_index = 63 # index of last day of Quebec data, use 63 for 30 days
real_dates = qc_data.loc[34:last_index, 'dates'].to_numpy()
real_cases = [100 * float(x if str(x) != "nan" else 0) / quebec_population for x in qc_data.loc[34:last_index, 'change_cases']]
real_hospitalizations = [100 * float(x if str(x) != "nan" else 0) / quebec_population for x in qc_data.loc[34:last_index, 'total_hospitalizations']]
real_deaths = [100 * float(x if str(x) != "nan" else 0) / quebec_population for x in qc_data.loc[34:last_index,'change_fatalities']]
>>>>>>> 2665918a

plt.figure(figsize=(12,7))
plt.plot(real_dates, real_hospitalizations, label="Quebec hospital utilization per day", color='b')
plt.plot(real_dates, real_deaths, label="Quebec mortalities per day", color='g')

# Goodness of Fit
# eps = np.finfo(float).eps
# deaths_fit = stats.chisquare(avg_sim_deaths+eps, real_deaths[1:]+eps)
# hospitalizations_fit = stats.chisquare(avg_sim_hospitalizations+eps, real_hospitalizations+eps)
# fit_caption = "Chi-Square Goodness of Fit Test Results\nMortalities: {}\nHospitalizations: {}\n".format(deaths_fit, hospitalizations_fit)

# change caption below if using 'total_hospitalizations'
plt.plot(sim_dates, avg_sim_hospitalizations[1:], label="Simulation hospital utilization per day", color='c', linestyle='dashed')
plt.plot(sim_dates, avg_sim_deaths, label="Simulation mortalities per day", color='r', linestyle='dashed')
yerr_hospitalizations = avg_sim_hospitalizations.std(axis=0)
yerr_deaths = avg_sim_deaths.std(axis=0)
plt.fill_between(sim_dates, avg_sim_hospitalizations[1:]-yerr_hospitalizations, avg_sim_hospitalizations[1:]+yerr_hospitalizations, alpha=0.2, color='c')
plt.fill_between(sim_dates, avg_sim_deaths-yerr_deaths, avg_sim_deaths+yerr_deaths, alpha=0.2, color='r')

plt.legend()
plt.ylabel("Percentage of Population")
plt.xlabel("Date")
plt.yticks(plt.yticks()[0], [str(round(x, 3)) + "%" for x in plt.yticks()[0]])
plt.xticks([x for i, x in enumerate(real_dates) if i % 10 == 0], rotation=45)
plt.title("Quebec & Simulation COVID Statistics")
# print(fit_caption)
plt.savefig("quebec_and_sim_stats.png")<|MERGE_RESOLUTION|>--- conflicted
+++ resolved
@@ -8,13 +8,8 @@
 import datetime
 # Constants
 quebec_population = 8485000
-<<<<<<< HEAD
-csv_path = "qc2.csv" #"path/to/csv"
-sims_dir_path = "results/qc_validation/no_intervention" #"path/to/simulations/"
-=======
 csv_path = "data/qc.csv"
 sims_dir_path = "results/qc_validation/no_intervention"
->>>>>>> 2665918a
 if len(sys.argv) > 1:
     sims_dir_path = sys.argv[1]
 
@@ -74,12 +69,9 @@
     sim_prior_data = pickle.load(open(sim_priors_path, "rb"))
     # Parse data
     sim_dates, sim_deaths, sim_tests, sim_cases = parse_tracker(sim_tracker_data)
-<<<<<<< HEAD
+
+    # can change key to in sim_prior_data['hospital_usage_per_day'] depending on real data
     sim_hospitalizations = [float(x)*100/sim_tracker_data['n_humans'] for x in sim_prior_data['hospitalization_per_day']]
-    # change key above in sim_prior_data['hospital_usage_per_day']
-=======
-    sim_hospitalizations = [float(x)*100/sim_tracker_data['n_humans'] for x in sim_prior_data['hospital_usage_per_day']]
->>>>>>> 2665918a
 
     all_sim_cases.append(sim_cases)
     all_sim_hospitalizations.append(sim_hospitalizations)
@@ -89,20 +81,12 @@
 avg_sim_deaths = smooth(np.array([sum(elem)/len(elem) for elem in zip(*all_sim_deaths)]))
 
 # Plot Quebec Data
-<<<<<<< HEAD
 last_index = 167 #63 # index of last day of Quebec data, use 63 for 30 days
 real_dates = qc_data.loc[69:last_index, 'dates'].to_numpy()
 real_cases = [100 * float(x if str(x) != "nan" else 0) / quebec_population for x in qc_data.loc[69:last_index, 'change_cases']]
 # change key to 'total_hospitalizations' if needed
 real_hospitalizations = [100 * float(x if str(x) != "nan" else 0) / quebec_population for x in qc_data.loc[69:last_index, 'total_hospitalizations']]
 real_deaths = [100 * float(x if str(x) != "nan" else 0) / quebec_population for x in qc_data.loc[69:last_index,'change_fatalities']]
-=======
-last_index = 63 # index of last day of Quebec data, use 63 for 30 days
-real_dates = qc_data.loc[34:last_index, 'dates'].to_numpy()
-real_cases = [100 * float(x if str(x) != "nan" else 0) / quebec_population for x in qc_data.loc[34:last_index, 'change_cases']]
-real_hospitalizations = [100 * float(x if str(x) != "nan" else 0) / quebec_population for x in qc_data.loc[34:last_index, 'total_hospitalizations']]
-real_deaths = [100 * float(x if str(x) != "nan" else 0) / quebec_population for x in qc_data.loc[34:last_index,'change_fatalities']]
->>>>>>> 2665918a
 
 plt.figure(figsize=(12,7))
 plt.plot(real_dates, real_hospitalizations, label="Quebec hospital utilization per day", color='b')
