--- conflicted
+++ resolved
@@ -102,10 +102,6 @@
 
         method_names = sorted(comparison_dict.keys())
         for j, method_name in enumerate(method_names):
-<<<<<<< HEAD
-            breakpoint()
-=======
->>>>>>> 3d885f14
             method_risk_levels = comparison_dict[method_name]
 
             col = j % max_cols
