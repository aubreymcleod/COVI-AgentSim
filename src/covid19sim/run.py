import click
import os
import yaml

from covid19sim.frozen.helper import SYMPTOMS_META
from covid19sim.simulator import Human
from covid19sim.base import *
from covid19sim.monitors import EventMonitor, TimeMonitor, SEIRMonitor
from covid19sim.configs import config
<<<<<<< HEAD
from covid19sim.configs.exp_config import ExpConfig
=======
>>>>>>> ac3aba45
from covid19sim.configs.constants import TICK_MINUTE

@click.group()
def simu():
    pass


@simu.command()
@click.option('--n_people', help='population of the city', type=int, default=100)
@click.option('--init_percent_sick', help='% of population initially sick', type=float, default=0.01)
@click.option('--simulation_days', help='number of days to run the simulation for', type=int, default=30)
@click.option('--out_chunk_size', help='minimum number of events per dump in outfile', type=int, default=1, required=False)
@click.option('--outdir', help='the directory to write data to', type=str, default="output", required=False)
@click.option('--seed', help='seed for the process', type=int, default=0)
@click.option('--n_jobs', help='number of parallel procs to query the risk servers with', type=int, default=1)
@click.option('--port', help='which port should we look for inference servers on', type=int, default=6688)
<<<<<<< HEAD
@click.option('--config', help='where is the configuration file for this experiment', type=str, default="configs/naive_config.yml")
=======
@click.option('--exp_config_path', help='where is the configuration file for this experiment', type=str, default="configs/naive_config.yml")
>>>>>>> ac3aba45
def sim(n_people=None,
        init_percent_sick=0,
        start_time=datetime.datetime(2020, 2, 28, 0, 0),
        simulation_days=30,
        outdir=None, out_chunk_size=None,
<<<<<<< HEAD
        seed=0, n_jobs=1, port=6688, config="configs/naive_config.yml"):

    # Load the experimental configuration
    ExpConfig.load_config(config)

    ExpConfig.config['COLLECT_LOGS'] = True
=======
        seed=0, n_jobs=1, port=6688, exp_config_path="configs/naive_config.yml"):

    # Load the experimental configuration
    with open(exp_config_path) as file:
        exp_config = yaml.load(file, Loader=yaml.FullLoader)

    exp_config['COLLECT_LOGS'] = True
>>>>>>> ac3aba45

    if outdir is None:
        outdir = "output"

    os.makedirs(f"{outdir}", exist_ok=True)
    outdir = f"{outdir}/sim_v2_people-{n_people}_days-{simulation_days}_init-{init_percent_sick}_seed-{seed}_{datetime.datetime.now().strftime('%Y%m%d-%H%M%S')}"
    os.makedirs(outdir)

    outfile = os.path.join(outdir, "data")
    monitors, tracker = run_simu(
        n_people=n_people,
        init_percent_sick=init_percent_sick,
        start_time=start_time,
        simulation_days=simulation_days,
        outfile=outfile, out_chunk_size=out_chunk_size,
        print_progress=True,
<<<<<<< HEAD
        seed=seed, n_jobs=n_jobs, port=port
=======
        seed=seed, n_jobs=n_jobs, port=port, exp_config=exp_config
>>>>>>> ac3aba45
    )
    monitors[0].dump()
    monitors[0].join_iothread()

    # write metrics
    logfile = os.path.join(f"{outdir}/logs.txt")
    tracker.write_metrics(logfile)


@simu.command()
@click.option('--n_people', help='population of the city', type=int, default=1000)
@click.option('--simulation_days', help='number of days to run the simulation for', type=int, default=50)
@click.option('--seed', help='seed for the process', type=int, default=0)
<<<<<<< HEAD
@click.option('--config', help='where is the configuration file for this experiment', type=str, default="configs/naive_config.yml")
def tune(n_people, simulation_days, seed, config):

    # Load the experimental configuration
    ExpConfig.load_config(config)

    # Force COLLECT_LOGS=False
    ExpConfig.set('COLLECT_LOGS', False)
=======
@click.option('--exp_config_path', help='where is the configuration file for this experiment', type=str, default="configs/naive_config.yml")
def tune(n_people, simulation_days, seed, exp_config_path):

    # Load the experimental configuration
    with open(exp_config_path) as file:
        exp_config = yaml.load(file, Loader=yaml.FullLoader)

    # Force COLLECT_LOGS=False
    exp_config['COLLECT_LOGS'] = False
>>>>>>> ac3aba45

    # extra packages required  - plotly-orca psutil networkx glob seaborn
    import pandas as pd
    # import cufflinks as cf
    import matplotlib.pyplot as plt
    # cf.go_offline()
    monitors, tracker = run_simu(n_people=n_people, init_percent_sick=0.0025,
                            start_time=datetime.datetime(2020, 2, 28, 0, 0),
                            simulation_days=simulation_days,
                            outfile=None,
                            print_progress=True, seed=seed, other_monitors=[], exp_config=exp_config
                            )

    # stats = monitors[1].data
    # x = pd.DataFrame.from_dict(stats).set_index('time')
    # fig = x[['susceptible', 'exposed', 'infectious', 'removed']].iplot(asFigure=True, title="SEIR")
    # fig.write_image("plots/tune/seir.png")
    timenow = datetime.datetime.now().strftime('%Y%m%d-%H%M%S')
    data = dict()
    data['intervention_day'] = config.INTERVENTION_DAY
    data['intervention'] = config.INTERVENTION

    data['expected_mobility'] = tracker.expected_mobility
    data['mobility'] = tracker.mobility
    data['n_init_infected'] = tracker.n_infected_init
    data['risk_precision'] = tracker.risk_precision_daily
    data['contacts'] = dict(tracker.contacts)
    data['cases_per_day'] = tracker.cases_per_day
    data['ei_per_day'] = tracker.ei_per_day
    data['r_0'] = tracker.r_0
    data['R'] = tracker.r
    data['n_humans'] = tracker.n_humans
    data['s'] = tracker.s_per_day
    data['e'] = tracker.e_per_day
    data['i'] = tracker.i_per_day
    data['r'] = tracker.r_per_day
    data['avg_infectiousness_per_day'] = tracker.avg_infectiousness_per_day
    data['risk_precision'] = tracker.compute_risk_precision(False)
    # data['dist_encounters'] = dict(tracker.dist_encounters)
    # data['time_encounters'] = dict(tracker.time_encounters)
    # data['day_encounters'] = dict(tracker.day_encounters)
    # data['hour_encounters'] = dict(tracker.hour_encounters)
    # data['daily_age_group_encounters'] = dict(tracker.daily_age_group_encounters)
    # data['age_distribution'] = tracker.age_distribution
    # data['sex_distribution'] = tracker.sex_distribution
    # data['house_size'] = tracker.house_size
    # data['house_age'] = tracker.house_age
    # data['symptoms'] = dict(tracker.symptoms)
    # data['transition_probability'] = dict(tracker.transition_probability)
    #
    import dill
    filename = f"tracker_data_n_{n_people}_seed_{seed}_{timenow}.pkl"
    with open(f"logs2/{filename}", 'wb') as f:
        dill.dump(data, f)
    #
    logfile = os.path.join(f"logs/log_n_{n_people}_seed_{seed}_{timenow}.txt")
    tracker.write_metrics(logfile)
    tracker.write_metrics(None)

    # fig = x['R'].iplot(asFigure=True, title="R0")
    # fig.write_image("plots/tune/R.png")
    #
    # x = pd.DataFrame.from_dict(stats).set_index('time')
    # x = pd.DataFrame.from_dict(tracker.contacts['all'])
    # x = x[sorted(x.columns)]
    # x = x + x.transpose()
    # x /= x.sum(1)
    #
    # x = pd.DataFrame.from_dict(tracker.contacts['human_infection'])
    # x = x[sorted(x.columns)]
    # fig = x.iplot(kind='heatmap', asFigure=True)
    # fig.write_image("plots/tune/human_infection_contacts.png")
    #
    # tracker.plot_metrics(dirname="plots/tune")

@simu.command()
@click.option('--n_people', help='population of the city', type=int, default=2000)
@click.option('--days', help='number of days to run the simulation for', type=int, default=60)
@click.option('--tracing', help='which tracing method', type=str, default="")
@click.option('--order', help='trace to which depth?', type=int, default=1)
@click.option('--symptoms', help='trace symptoms?', type=bool, default=False)
@click.option('--risk', help='trace risk updates?', type=bool, default=False)
@click.option('--noise', help='noise', type=float, default=0.5)
<<<<<<< HEAD
@click.option('--config', help='where is the configuration file for this experiment', type=str, default="configs/naive_config.yml")
def tracing(n_people, days, tracing, order, symptoms, risk, noise, config):
    ExpConfig.load_config(config)

    # TODO: we should have a specific config for this and not be setting them manually.
    ExpConfig.set('COLLECT_LOGS', False)
    ExpConfig.set('COLLECT_TRAINING_DATA', False)
    ExpConfig.set('USE_INFERENCE_SERVER', False)

    if tracing != "":
        ExpConfig.set('INTERVENTION_DAY', 20) # approx 512 will be infected by then
        ExpConfig.set('INTERVENTION', "Tracing")
        ExpConfig.set('RISK_MODEL', tracing)

        # noise
        if tracing == "manual":
            ExpConfig.set('MANUAL_TRACING_NOISE', noise)
        else:
            ExpConfig.set('P_HAS_APP', noise)

        #symptoms (not used in risk_model = transformer)
        ExpConfig.set('TRACE_SYMPTOMS', symptoms)

        #risk (not used in risk_model = transformer)
        ExpConfig.set('TRACE_RISK_UPDATE', risk)

        # order (not used in risk_model = transformer)
        ExpConfig.set('TRACING_ORDER', order)
=======
@click.option('--exp_config_path', help='where is the configuration file for this experiment', type=str, default="configs/naive_config.yml")
def tracing(n_people, days, tracing, order, symptoms, risk, noise, exp_config_path):
    with open(exp_config_path) as file:
        exp_config = yaml.load(file, Loader=yaml.FullLoader)

    exp_config['COLLECT_LOGS'] = False
    exp_config['COLLECT_TRAINING_DATA'] = False
    exp_config['USE_INFERENCE_SERVER'] = False

    if tracing != "":
        exp_config['INTERVENTION_DAY'] = 20 # approx 512 will be infected by then
        exp_config['INTERVENTION'] = "Tracing"
        exp_config['RISK_MODEL'] = tracing

        # noise
        if tracing == "manual":
            exp_config['MANUAL_TRACING_NOISE'] = noise
        else:
            exp_config['P_HAS_APP'] = noise

        #symptoms (not used in risk_model = transformer)
        exp_config['TRACE_SYMPTOMS'] = symptoms

        #risk (not used in risk_model = transformer)
        exp_config['TRACE_RISK_UPDATE'] = risk

        # order (not used in risk_model = transformer)
        exp_config['TRACING_ORDER'] = order
>>>>>>> ac3aba45

        # set filename
        if tracing != "transformer":
            name = f"{tracing}-s{1*symptoms}-r{risk}-o{order}"
        else:
            name = "transformer"

    else:
        # no intervention
<<<<<<< HEAD
        ExpConfig.set('INTERVENTION_DAY', -1)
=======
        exp_config['INTERVENTION_DAY'] = -1
>>>>>>> ac3aba45
        name = "unmitigated"

    monitors, tracker = run_simu(n_people=n_people, init_percent_sick=0.0025,
                        start_time=datetime.datetime(2020, 2, 28, 0, 0),
                        simulation_days=days,
                        outfile=None,
                        print_progress=True, seed=1234, other_monitors=[], exp_config=exp_config
                        )

    timenow = datetime.datetime.now().strftime('%Y%m%d-%H%M%S')
    data = dict()
    data['tracing'] = tracing
    data['symptoms'] = symptoms
    data['order'] = order
<<<<<<< HEAD
    data['intervention_day'] = ExpConfig.get['INTERVENTION_DAY']
=======
    data['intervention_day'] = exp_config['INTERVENTION_DAY']
>>>>>>> ac3aba45
    data['noise'] = noise

    data['mobility'] = tracker.mobility
    data['n_init_infected'] = tracker.n_infected_init
    data['risk_precision'] = tracker.risk_precision_daily
    data['contacts'] = dict(tracker.contacts)
    data['cases_per_day'] = tracker.cases_per_day
    data['ei_per_day'] = tracker.ei_per_day
    data['r_0'] = tracker.r_0
    data['r'] = tracker.r
    data['n_humans'] = tracker.n_humans
    data['s'] = tracker.s_per_day
    data['e'] = tracker.e_per_day
    data['i'] = tracker.i_per_day
    data['r'] = tracker.r_per_day
    data['avg_infectiousness_per_day'] = tracker.avg_infectiousness_per_day
    data['risk_precision'] = tracker.compute_risk_precision(False)

    import dill
    timenow = datetime.datetime.now().strftime('%Y%m%d-%H%M%S')
    filename = f"tracing_data_n_{n_people}_{timenow}_{name}.pkl"
    with open(f"logs/compare/{filename}", 'wb') as f:
        dill.dump(data, f)

    # logfile = os.path.join(f"logs/log_n_{n_people}_seed_{seed}_{timenow}.txt")
    # tracker.write_metrics(None)

def run_simu(n_people=None, init_percent_sick=0.0,
             start_time=datetime.datetime(2020, 2, 28, 0, 0),
             simulation_days=10,
             outfile=None, out_chunk_size=None,
             print_progress=False, seed=0, port=6688, n_jobs=1, exp_config=None, other_monitors=[]):

    rng = np.random.RandomState(seed)
    env = Env(start_time, exp_config)
    city_x_range = (0,1000)
    city_y_range = (0,1000)
    city = City(env, n_people, rng, city_x_range, city_y_range, start_time, init_percent_sick, Human)
    monitors = [EventMonitor(f=1800, dest=outfile, chunk_size=out_chunk_size), SEIRMonitor(f=1440)]

    # run the simulation
    if print_progress:
        monitors.append(TimeMonitor(1440)) # print every day

    if other_monitors:
        monitors += other_monitors

    # run city
    all_possible_symptoms = [""] * len(SYMPTOMS_META)
    for k, v in SYMPTOMS_META.items():
        all_possible_symptoms[v] = k
    monitors[0].dump()
    monitors[0].join_iothread()
    # run this every hour
    env.process(city.run(1440/24, outfile, start_time, all_possible_symptoms, port, n_jobs))

    # run humans
    for human in city.humans:
        env.process(human.run(city=city))

    # run monitors
    for m in monitors:
        env.process(m.run(env, city=city))

    env.run(until=simulation_days * 24 * 60 / TICK_MINUTE)

    return monitors, city.tracker


if __name__ == "__main__":
    simu()<|MERGE_RESOLUTION|>--- conflicted
+++ resolved
@@ -7,10 +7,7 @@
 from covid19sim.base import *
 from covid19sim.monitors import EventMonitor, TimeMonitor, SEIRMonitor
 from covid19sim.configs import config
-<<<<<<< HEAD
 from covid19sim.configs.exp_config import ExpConfig
-=======
->>>>>>> ac3aba45
 from covid19sim.configs.constants import TICK_MINUTE
 
 @click.group()
@@ -27,32 +24,18 @@
 @click.option('--seed', help='seed for the process', type=int, default=0)
 @click.option('--n_jobs', help='number of parallel procs to query the risk servers with', type=int, default=1)
 @click.option('--port', help='which port should we look for inference servers on', type=int, default=6688)
-<<<<<<< HEAD
 @click.option('--config', help='where is the configuration file for this experiment', type=str, default="configs/naive_config.yml")
-=======
-@click.option('--exp_config_path', help='where is the configuration file for this experiment', type=str, default="configs/naive_config.yml")
->>>>>>> ac3aba45
 def sim(n_people=None,
         init_percent_sick=0,
         start_time=datetime.datetime(2020, 2, 28, 0, 0),
         simulation_days=30,
         outdir=None, out_chunk_size=None,
-<<<<<<< HEAD
         seed=0, n_jobs=1, port=6688, config="configs/naive_config.yml"):
 
     # Load the experimental configuration
     ExpConfig.load_config(config)
 
     ExpConfig.config['COLLECT_LOGS'] = True
-=======
-        seed=0, n_jobs=1, port=6688, exp_config_path="configs/naive_config.yml"):
-
-    # Load the experimental configuration
-    with open(exp_config_path) as file:
-        exp_config = yaml.load(file, Loader=yaml.FullLoader)
-
-    exp_config['COLLECT_LOGS'] = True
->>>>>>> ac3aba45
 
     if outdir is None:
         outdir = "output"
@@ -69,11 +52,7 @@
         simulation_days=simulation_days,
         outfile=outfile, out_chunk_size=out_chunk_size,
         print_progress=True,
-<<<<<<< HEAD
         seed=seed, n_jobs=n_jobs, port=port
-=======
-        seed=seed, n_jobs=n_jobs, port=port, exp_config=exp_config
->>>>>>> ac3aba45
     )
     monitors[0].dump()
     monitors[0].join_iothread()
@@ -87,7 +66,6 @@
 @click.option('--n_people', help='population of the city', type=int, default=1000)
 @click.option('--simulation_days', help='number of days to run the simulation for', type=int, default=50)
 @click.option('--seed', help='seed for the process', type=int, default=0)
-<<<<<<< HEAD
 @click.option('--config', help='where is the configuration file for this experiment', type=str, default="configs/naive_config.yml")
 def tune(n_people, simulation_days, seed, config):
 
@@ -96,17 +74,6 @@
 
     # Force COLLECT_LOGS=False
     ExpConfig.set('COLLECT_LOGS', False)
-=======
-@click.option('--exp_config_path', help='where is the configuration file for this experiment', type=str, default="configs/naive_config.yml")
-def tune(n_people, simulation_days, seed, exp_config_path):
-
-    # Load the experimental configuration
-    with open(exp_config_path) as file:
-        exp_config = yaml.load(file, Loader=yaml.FullLoader)
-
-    # Force COLLECT_LOGS=False
-    exp_config['COLLECT_LOGS'] = False
->>>>>>> ac3aba45
 
     # extra packages required  - plotly-orca psutil networkx glob seaborn
     import pandas as pd
@@ -190,7 +157,6 @@
 @click.option('--symptoms', help='trace symptoms?', type=bool, default=False)
 @click.option('--risk', help='trace risk updates?', type=bool, default=False)
 @click.option('--noise', help='noise', type=float, default=0.5)
-<<<<<<< HEAD
 @click.option('--config', help='where is the configuration file for this experiment', type=str, default="configs/naive_config.yml")
 def tracing(n_people, days, tracing, order, symptoms, risk, noise, config):
     ExpConfig.load_config(config)
@@ -219,36 +185,6 @@
 
         # order (not used in risk_model = transformer)
         ExpConfig.set('TRACING_ORDER', order)
-=======
-@click.option('--exp_config_path', help='where is the configuration file for this experiment', type=str, default="configs/naive_config.yml")
-def tracing(n_people, days, tracing, order, symptoms, risk, noise, exp_config_path):
-    with open(exp_config_path) as file:
-        exp_config = yaml.load(file, Loader=yaml.FullLoader)
-
-    exp_config['COLLECT_LOGS'] = False
-    exp_config['COLLECT_TRAINING_DATA'] = False
-    exp_config['USE_INFERENCE_SERVER'] = False
-
-    if tracing != "":
-        exp_config['INTERVENTION_DAY'] = 20 # approx 512 will be infected by then
-        exp_config['INTERVENTION'] = "Tracing"
-        exp_config['RISK_MODEL'] = tracing
-
-        # noise
-        if tracing == "manual":
-            exp_config['MANUAL_TRACING_NOISE'] = noise
-        else:
-            exp_config['P_HAS_APP'] = noise
-
-        #symptoms (not used in risk_model = transformer)
-        exp_config['TRACE_SYMPTOMS'] = symptoms
-
-        #risk (not used in risk_model = transformer)
-        exp_config['TRACE_RISK_UPDATE'] = risk
-
-        # order (not used in risk_model = transformer)
-        exp_config['TRACING_ORDER'] = order
->>>>>>> ac3aba45
 
         # set filename
         if tracing != "transformer":
@@ -258,11 +194,7 @@
 
     else:
         # no intervention
-<<<<<<< HEAD
         ExpConfig.set('INTERVENTION_DAY', -1)
-=======
-        exp_config['INTERVENTION_DAY'] = -1
->>>>>>> ac3aba45
         name = "unmitigated"
 
     monitors, tracker = run_simu(n_people=n_people, init_percent_sick=0.0025,
@@ -277,11 +209,7 @@
     data['tracing'] = tracing
     data['symptoms'] = symptoms
     data['order'] = order
-<<<<<<< HEAD
     data['intervention_day'] = ExpConfig.get['INTERVENTION_DAY']
-=======
-    data['intervention_day'] = exp_config['INTERVENTION_DAY']
->>>>>>> ac3aba45
     data['noise'] = noise
 
     data['mobility'] = tracker.mobility
@@ -313,10 +241,10 @@
              start_time=datetime.datetime(2020, 2, 28, 0, 0),
              simulation_days=10,
              outfile=None, out_chunk_size=None,
-             print_progress=False, seed=0, port=6688, n_jobs=1, exp_config=None, other_monitors=[]):
+             print_progress=False, seed=0, port=6688, n_jobs=1, other_monitors=[]):
 
     rng = np.random.RandomState(seed)
-    env = Env(start_time, exp_config)
+    env = Env(start_time)
     city_x_range = (0,1000)
     city_y_range = (0,1000)
     city = City(env, n_people, rng, city_x_range, city_y_range, start_time, init_percent_sick, Human)
