--- conflicted
+++ resolved
@@ -80,13 +80,6 @@
 @click.option('--n_people', help='population of the city', type=int, default=1000)
 @click.option('--simulation_days', help='number of days to run the simulation for', type=int, default=50)
 @click.option('--seed', help='seed for the process', type=int, default=0)
-<<<<<<< HEAD
-@click.option('--init_percent_sick', help='percentage of sick people in the beginning', type=float, default=0.01)
-@click.option('--name', help='name to append to the output', type=str, default="")
-def tune(n_people, simulation_days, seed, init_percent_sick, name):
-    # Force COLLECT_LOGS=False
-    config.COLLECT_LOGS = False
-=======
 @click.option('--outdir', help='the directory to write data to', type=str, default="output", required=False)
 @click.option('--config', help='where is the configuration file for this experiment', type=str, default="configs/naive_config.yml")
 @click.option('--n_jobs', help='number of parallel procs to query the risk servers with', type=int, default=1)
@@ -110,7 +103,6 @@
     outdir = f"{outdir}/sim_v2_people-{n_people}_days-{simulation_days}_init-{ExpConfig.get('INIT_PERCENT_SICK')}_seed-{seed}_{datetime.datetime.now().strftime('%Y%m%d-%H%M%S')}"
     os.makedirs(outdir)
     outfile = os.path.join(outdir, "data")
->>>>>>> 499b493a
 
     # extra packages required  - plotly-orca psutil networkx glob seaborn
     import pandas as pd
@@ -132,14 +124,9 @@
     # fig.write_image("plots/tune/seir.png")
     timenow = datetime.datetime.now().strftime('%Y%m%d-%H%M%S')
     data = dict()
-<<<<<<< HEAD
-    data['intervention_day'] = config.INTERVENTION_DAY
-    data['intervention'] = config.INTERVENTION
-    data['risk_model'] = config.RISK_MODEL
-=======
+    data['risk_model'] = ExpConfig.get('RISK_MODEL')
     data['intervention_day'] = ExpConfig.get('INTERVENTION_DAY')
     data['intervention'] = ExpConfig.get('INTERVENTION')
->>>>>>> 499b493a
 
     data['expected_mobility'] = tracker.expected_mobility
     data['mobility'] = tracker.mobility
@@ -198,108 +185,6 @@
     #
     # tracker.plot_metrics(dirname="plots/tune")
 
-@simu.command()
-@click.option('--n_people', help='population of the city', type=int, default=2000)
-@click.option('--days', help='number of days to run the simulation for', type=int, default=60)
-@click.option('--tracing', help='which tracing method', type=str, default="")
-@click.option('--order', help='trace to which depth?', type=int, default=1)
-@click.option('--symptoms', help='trace symptoms?', type=bool, default=False)
-@click.option('--risk', help='trace risk updates?', type=bool, default=False)
-@click.option('--noise', help='noise', type=float, default=0.5)
-@click.option('--seed', help='random seed', type=int, default=123)
-@click.option('--config', help='where is the configuration file for this experiment', type=str, default="configs/naive_config.yml")
-def tracing(n_people, days, tracing, order, symptoms, risk, noise, seed, config):
-    """
-    [summary]
-
-    Args:
-        n_people ([type]): [description]
-        days ([type]): [description]
-        tracing ([type]): [description]
-        order ([type]): [description]
-        symptoms ([type]): [description]
-        risk ([type]): [description]
-        noise ([type]): [description]
-        config ([type]): [description]
-    """
-    ExpConfig.load_config(config)
-
-    # TODO: we should have a specific config for this and not be setting them manually.
-    ExpConfig.set('COLLECT_LOGS', False)
-    ExpConfig.set('COLLECT_TRAINING_DATA', False)
-    ExpConfig.set('USE_INFERENCE_SERVER', False)
-
-    if tracing != "":
-        ExpConfig.set('INTERVENTION_DAY', 20) # approx 512 will be infected by then
-        ExpConfig.set('INTERVENTION', "Tracing")
-        ExpConfig.set('RISK_MODEL', tracing)
-
-        # noise
-        if tracing == "manual":
-            ExpConfig.set('MANUAL_TRACING_NOISE', noise)
-        else:
-            ExpConfig.set('P_HAS_APP', noise)
-
-        #symptoms (not used in risk_model = transformer)
-        ExpConfig.set('TRACE_SYMPTOMS', symptoms)
-
-        #risk (not used in risk_model = transformer)
-        ExpConfig.set('TRACE_RISK_UPDATE', risk)
-
-        # order (not used in risk_model = transformer)
-        ExpConfig.set('TRACING_ORDER', order)
-
-        # set filename
-        if tracing != "transformer":
-            name = f"{tracing}-s{1*symptoms}-r{risk}-o{order}"
-        else:
-            name = "transformer"
-
-    else:
-        # no intervention
-        ExpConfig.set('INTERVENTION_DAY', -1)
-        name = "unmitigated"
-
-    monitors, tracker = run_simu(n_people=n_people,
-                        start_time=datetime.datetime(2020, 2, 28, 0, 0),
-                        simulation_days=days,
-                        outfile=None,
-                        print_progress=True, seed=seed, other_monitors=[]
-                        )
-
-    timenow = datetime.datetime.now().strftime('%Y%m%d-%H%M%S')
-    data = dict()
-    data['tracing'] = tracing
-    data['symptoms'] = symptoms
-    data['order'] = order
-    data['intervention_day'] = ExpConfig.get['INTERVENTION_DAY']
-    data['noise'] = noise
-
-    data['mobility'] = tracker.mobility
-    data['n_init_infected'] = tracker.n_infected_init
-    data['risk_precision'] = tracker.risk_precision_daily
-    data['contacts'] = dict(tracker.contacts)
-    data['cases_per_day'] = tracker.cases_per_day
-    data['ei_per_day'] = tracker.ei_per_day
-    data['r_0'] = tracker.r_0
-    data['r'] = tracker.r
-    data['n_humans'] = tracker.n_humans
-    data['s'] = tracker.s_per_day
-    data['e'] = tracker.e_per_day
-    data['i'] = tracker.i_per_day
-    data['r'] = tracker.r_per_day
-    data['avg_infectiousness_per_day'] = tracker.avg_infectiousness_per_day
-    data['risk_precision'] = tracker.compute_risk_precision(False)
-
-    import dill
-    timenow = datetime.datetime.now().strftime('%Y%m%d-%H%M%S')
-    filename = f"tracing_data_n_{n_people}_{timenow}_{name}.pkl"
-    with open(f"logs/compare/{filename}", 'wb') as f:
-        dill.dump(data, f)
-
-    logfile = os.path.join(f"logs/log_n_{n_people}_seed_{seed}_{timenow}.txt")
-    tracker.write_metrics(None)
-
 def run_simu(n_people=None,
              start_time=datetime.datetime(2020, 2, 28, 0, 0),
              simulation_days=10,
