"""
Main entrypoint for the execution of simulations.

The experimental settings of the simulations are managed via [Hydra](https://github.com/facebookresearch/hydra).
The root configuration file is located at `src/covid19sim/configs/simulation/config.yaml`. All settings
provided via commandline will override the ones loaded through the configuration files.
"""
import datetime
import logging
import os
import shutil
import time
import typing
from pathlib import Path

import hydra
import multiprocessing
import numpy as np
from omegaconf import DictConfig

from covid19sim.locations.city import City
from covid19sim.utils.env import Env
from covid19sim.utils.constants import SECONDS_PER_DAY, SECONDS_PER_HOUR
from covid19sim.log.monitors import EventMonitor, SEIRMonitor, TimeMonitor
from covid19sim.human import Human
from covid19sim.inference.server_utils import DataCollectionServer
from covid19sim.utils.utils import (dump_conf, dump_tracker_data,
                                    extract_tracker_data, parse_configuration,
                                    zip_outdir)


@hydra.main(config_path="configs/simulation/config.yaml")
def main(conf: DictConfig):
    """
    Enables command line execution of the simulator.

    Args:
        conf (DictConfig): yaml configuration file
    """

    # -------------------------------------------------
    # -----  Load the experimental configuration  -----
    # -------------------------------------------------
    conf = parse_configuration(conf)

    # -------------------------------------
    # -----  Create Output Directory  -----
    # -------------------------------------
    if conf["outdir"] is None:
        conf["outdir"] = str(Path(__file__) / "output")
    conf[
        "outdir"
    ] = "{}/sim_v2_people-{}_days-{}_init-{}_uptake-{}_seed-{}_{}_{}".format(
        conf["outdir"],
        conf["n_people"],
        conf["simulation_days"],
        conf["init_percent_sick"],
        conf["APP_UPTAKE"],
        conf["seed"],
        datetime.datetime.now().strftime("%Y%m%d-%H%M%S"),
        str(time.time_ns())[-6:],
    )
    if Path(conf["outdir"]).exists():
        out_path = Path(conf["outdir"])
        out_idx = 1
        while (out_path.parent / (out_path.name + f"_{out_idx}")).exists():
            out_idx += 1
        conf["outdir"] = str(out_path.parent / (out_path.name + f"_{out_idx}"))

    os.makedirs(conf["outdir"])

    collection_server = None
    outfile = os.path.join(conf["outdir"], "data")
    if conf['COLLECT_TRAINING_DATA']:
        collection_server = DataCollectionServer(
            data_output_path=os.path.join(conf["outdir"], "train.hdf5"),
            human_count=conf["n_people"],
            simulation_days=conf["simulation_days"],
            config_backup=conf,
        )
        collection_server.start()

    # ---------------------------------
    # -----  Filter-Out Warnings  -----
    # ---------------------------------
    import warnings

    warnings.filterwarnings("ignore")
    if conf["tune"]:
        print("Using Tune")
        outfile = None

    # ----------------------------
    # -----  Run Simulation  -----
    # ----------------------------
    conf["outfile"] = outfile

    print("RISK_MODEL ==> ", conf.get("RISK_MODEL"))

    city, monitors, tracker = simulate(
        n_people=conf["n_people"],
        init_percent_sick=conf["init_percent_sick"],
        start_time=conf["start_time"],
        simulation_days=conf["simulation_days"],
        outfile=conf["outfile"],
        out_chunk_size=conf["out_chunk_size"],
        print_progress=conf["print_progress"],
        seed=conf["seed"],
        return_city=True,
        conf=conf,
    )

    # ----------------------------------------
    # -----  Compute Effective Contacts  -----
    # ----------------------------------------
    timenow = datetime.datetime.now().strftime("%Y%m%d-%H%M%S")
    all_effective_contacts = 0
    all_contacts = 0
    for human in city.humans:
        all_effective_contacts += human.effective_contacts
        all_contacts += human.num_contacts
    print(f"all_effective_contacts: {all_effective_contacts}")
    print(
        f"all_effective_contacts/(sim days * len(city.humans)): {all_effective_contacts / (conf['simulation_days'] * len(city.humans))}"
    )
    if all_contacts != 0:
        print(
            f"effective contacts per contacts (GLOBAL_MOBILITY_SCALING_FACTOR): {all_effective_contacts / all_contacts}"
        )

    dump_conf(city.conf, "{}/full_configuration.yaml".format(city.conf["outdir"]))

<<<<<<< HEAD
    monitors[0].dump()
    monitors[0].join_iothread()

    # write values to train with
    train_priors = os.path.join(f"{conf['outdir']}/train_priors.pkl")
    tracker.write_for_training(city.humans, train_priors, conf)
=======
    if conf['COLLECT_TRAINING_DATA']:
        train_priors = os.path.join(f"{conf['outdir']}/train_priors.pkl")
        tracker.write_for_training(city.humans, train_priors, conf)
        collection_server.stop_gracefully()
        collection_server.join()
>>>>>>> 3a645845

    if not conf["tune"]:
        # ----------------------------------------------
        # -----  Not Tune: Write Logs And Metrics  -----
        # ----------------------------------------------
        
        # write metrics
        logfile = os.path.join(f"{conf['outdir']}/logs.txt")
        tracker.write_metrics(logfile)

        if conf["zip_outdir"]:
            zip_outdir(conf["outdir"])
            if conf["delete_outdir"]:
                shutil.rmtree(conf["outdir"])
    else:
        # -------------------------------------------------------
        # -----  Tune: Create Plots And Write Tracker Data  -----
        # -------------------------------------------------------
        from covid19sim.plotting.plot_rt import PlotRt

        cases_per_day = tracker.cases_per_day
        serial_interval = tracker.get_generation_time()
        if serial_interval == 0:
            serial_interval = 7.0
            print("WARNING: serial_interval is 0")
        print(f"using serial interval :{serial_interval}")
        plotrt = PlotRt(R_T_MAX=4, sigma=0.25, GAMMA=1.0 / serial_interval)
        most_likely, _ = plotrt.compute(cases_per_day, r0_estimate=2.5)
        print("Rt", most_likely[:20])

        print("Dumping Tracker Data in", conf["outdir"])
        Path(conf["outdir"]).mkdir(parents=True, exist_ok=True)
        filename = f"tracker_data_n_{conf['n_people']}_seed_{conf['seed']}_{timenow}_{conf['name']}.pkl"
        data = extract_tracker_data(tracker, conf)
        dump_tracker_data(data, conf["outdir"], filename)
        tracker.write_metrics(f"{conf['outdir']}/log_{timenow}_{conf['name']}.txt")
    return conf


def simulate(
    n_people: int = 1000,
    init_percent_sick: float = 0.01,
    start_time: datetime.datetime = datetime.datetime(2020, 2, 28, 0, 0),
    simulation_days: int = 30,
    outfile: typing.Optional[typing.AnyStr] = None,
    out_chunk_size: typing.Optional[int] = None,
    print_progress: bool = False,
    seed: int = 0,
    other_monitors: typing.Optional[typing.List] = None,
    return_city: bool = False,
    conf: typing.Optional[typing.Dict] = None,
):
    """
    Runs a simulation.

    Args:
        n_people: total number of humans (agents) to simulate.
        init_percent_sick: initial percentage of the population that will be exposed to Covid-19.
        start_time: initial starting day of the simulation.
        simulation_days: number of days to run the simulation for.
        outfile: output file/folder path where data should be saved.
        out_chunk_size: TODO @@@@ DOCUMENT ME
        print_progress: toggles whether to print monitoring results to console or not.
        seed: seed used to initialize the global RNG for the simulation.
        other_monitors: TODO @@@@ DOCUMENT ME
        return_city: toggles whether to return the city object as the output of this function or not.
        conf: global configuration dictionary for the simulation.

    Returns:
        A tuple of the monitors and tracker, with the city as extra (if requested).
    """

    if other_monitors is None:
        other_monitors = []
    if conf is None:
        conf = {}

    conf["n_people"] = n_people
    conf["init_percent_sick"] = init_percent_sick
    conf["start_time"] = start_time
    conf["simulation_days"] = simulation_days
    conf["outfile"] = outfile
    conf["out_chunk_size"] = out_chunk_size
    conf["print_progress"] = print_progress
    conf["seed"] = seed
    conf["other_monitors"] = other_monitors

    logging.root.setLevel(getattr(logging, conf["LOGGING_LEVEL"].upper()))

    rng = np.random.RandomState(seed)
    env = Env(start_time)
    city_x_range = (0, 1000)
    city_y_range = (0, 1000)
    city = City(
        env, n_people, init_percent_sick, rng, city_x_range, city_y_range, conf
    )

    # Add monitors
    monitors = [
        EventMonitor(f=SECONDS_PER_HOUR * 30, dest=outfile, chunk_size=out_chunk_size),
        SEIRMonitor(f=SECONDS_PER_DAY),
    ]
    if print_progress:
        monitors.append(TimeMonitor(SECONDS_PER_DAY))
    if other_monitors:
        monitors += other_monitors

    # Kickstart EventMonitor
    monitors[0].dump()
    monitors[0].join_iothread()

    # we might need to reset the state of the clusters held in shared memory (server or not)
    if conf.get("RESET_INFERENCE_SERVER", False):
        if conf.get("USE_INFERENCE_SERVER"):
            inference_frontend_address = conf.get("INFERENCE_SERVER_ADDRESS", None)
            print("requesting cluster reset from inference server...")
            from covid19sim.inference.server_utils import InferenceClient

            temporary_client = InferenceClient(
                server_address=inference_frontend_address
            )
            temporary_client.request_reset()
        else:
            from covid19sim.inference.heavy_jobs import DummyMemManager

            DummyMemManager.global_cluster_map = {}

    # Initiate city process, which runs every hour
    env.process(city.run(SECONDS_PER_HOUR, outfile))

    # Initiate human processes
    for human in city.humans:
        env.process(human.run(city=city))

    # Initiate monitor processes
    for m in monitors:
        env.process(m.run(env, city=city))

    # Run simulation until termination
    env.run(until=env.ts_initial + simulation_days * SECONDS_PER_DAY)

    if not return_city:
        return monitors, city.tracker
    else:
        return city, monitors, city.tracker


if __name__ == "__main__":
    main()<|MERGE_RESOLUTION|>--- conflicted
+++ resolved
@@ -130,20 +130,15 @@
 
     dump_conf(city.conf, "{}/full_configuration.yaml".format(city.conf["outdir"]))
 
-<<<<<<< HEAD
     monitors[0].dump()
     monitors[0].join_iothread()
 
     # write values to train with
     train_priors = os.path.join(f"{conf['outdir']}/train_priors.pkl")
     tracker.write_for_training(city.humans, train_priors, conf)
-=======
     if conf['COLLECT_TRAINING_DATA']:
-        train_priors = os.path.join(f"{conf['outdir']}/train_priors.pkl")
-        tracker.write_for_training(city.humans, train_priors, conf)
         collection_server.stop_gracefully()
         collection_server.join()
->>>>>>> 3a645845
 
     if not conf["tune"]:
         # ----------------------------------------------
