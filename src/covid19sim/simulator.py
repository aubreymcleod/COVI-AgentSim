--- conflicted
+++ resolved
@@ -1,9 +1,5 @@
 """
-<<<<<<< HEAD
-[summary]
-=======
 Contains the `Human` class that defines the behavior of human.
->>>>>>> 7e418164
 """
 
 import math
@@ -16,30 +12,18 @@
 from covid19sim.interventions import Tracing
 from covid19sim.utils import compute_distance, proba_to_risk_fn
 from covid19sim.base import Event, Contacts
-<<<<<<< HEAD
-from covid19sim.configs.config import *
-=======
-from covid19sim.constants import BIG_NUMBER, TICK_MINUTE
->>>>>>> 7e418164
+from covid19sim.constants import BIG_NUMBER
 from collections import deque
 
 from covid19sim.frozen.clusters import Clusters
 from covid19sim.frozen.utils import create_new_uid, Message, UpdateMessage, encode_message, encode_update_message
-<<<<<<< HEAD
-from covid19sim.utils import _normalize_scores, _get_random_sex, _get_covid_progression, \
-     _get_preexisting_conditions, _draw_random_discreet_gaussian, _sample_viral_load_piecewise, \
-     _get_cold_progression, _get_flu_progression, _get_allergy_progression, _get_get_really_sick
-from covid19sim.configs.constants import *
-from covid19sim.configs.exp_config import ExpConfig
-
-=======
 
 from covid19sim.utils import _normalize_scores, _get_random_sex, _get_covid_progression, \
     _get_preexisting_conditions, _draw_random_discreet_gaussian, _sample_viral_load_piecewise, \
     _get_cold_progression, _get_flu_progression, _get_allergy_progression, _get_get_really_sick, \
     filter_open, filter_queue_max
-
->>>>>>> 7e418164
+from covid19sim.constants import SECONDS_PER_MINUTE, SECONDS_PER_HOUR
+
 
 class Visits(object):
     """
@@ -101,51 +85,7 @@
     [summary]
     """
 
-<<<<<<< HEAD
-    def __init__(self, env, city, name, age, rng, has_app, infection_timestamp, household, workplace, profession, rho=0.3, gamma=0.21, symptoms=[], test_results=None):
-=======
-    _MESSAGE_FIELDS = {
-        # Static fields
-        'name',
-        'age',
-        # TODO: Should be reformatted to int timestamp
-        'sex',
-        'obs_age',
-        # TODO: Should be reformatted to int timestamp
-        'obs_sex',
-        'preexisting_conditions',
-        'obs_preexisting_conditions',
-
-        # Medical fields
-        'infectiousnesses',
-        'infection_timestamp',
-        # TODO: Should be reformatted to int timestamp
-        'recovered_timestamp',
-        # TODO: Should be reformatted to int timestamp
-        'test_time',
-        'rolling_all_symptoms',
-        'rolling_all_reported_symptoms',
-
-        # Risk fields
-        'risk',
-        'clusters',
-        'messages',
-        'exposure_message',
-        'update_messages',
-        'carefulness',
-        'has_app',
-
-        # Misc fields
-        # TODO: Should replaced by a light rng
-        'rng'
-    }
-
-    _ALL_POSSIBLE_SYMPTOMS = [k
-                              for k, v in sorted(list(covid19sim.frozen.helper.SYMPTOMS_META.items()),
-                                                 key=lambda item: item[1])]
-
     def __init__(self, env, city, name, age, rng, has_app, infection_timestamp, household, workplace, profession, rho=0.3, gamma=0.21, symptoms=[], test_results=None, conf={}):
->>>>>>> 7e418164
         """
         [summary]
 
@@ -163,13 +103,9 @@
             gamma (float, optional): [description]. Defaults to 0.21.
             symptoms (list, optional): [description]. Defaults to [].
             test_results ([type], optional): [description]. Defaults to None.
-<<<<<<< HEAD
-        """
-=======
             conf (dict): yaml experiment configuration
         """
         self.conf = conf
->>>>>>> 7e418164
         self.env = env
         self.city = city
         self._events = []
@@ -198,7 +134,7 @@
         self.has_allergies = self.rng.rand() < self.conf.get("P_ALLERGIES")
         len_allergies = self.rng.normal(1/self.carefulness, 1)
         self.len_allergies = 7 if len_allergies > 7 else np.ceil(len_allergies)
-        self.allergy_progression = _get_allergy_progression(self.rng, self.conf.get("P_SEVERE_ALLERGIES"))
+        self.allergy_progression = _get_allergy_progression(self.rng)
 
         # logged info can be quite different
         self.has_logged_info = self.has_app and self.rng.rand() < self.carefulness
@@ -238,11 +174,8 @@
         self.incubation_days = None # self.infectiousness_onset_days + self.viral_load_plateau_start + self.rng.normal(loc=self.conf.get("SYMPTOM_ONSET_WRT_VIRAL_LOAD_PEAK_AVG"), scale=self.conf.get("SYMPTOM_ONSET_WRT_VIRAL_LOAD_PEAK_STD")
         self.recovery_days = None # self.infectiousness_onset_days + self.viral_load_recovered
         self.test_result, self.test_type = None, None
-<<<<<<< HEAD
         self.test_results = deque(((None, datetime.datetime.max),))
-=======
         self._infection_timestamp = None
->>>>>>> 7e418164
         self.infection_timestamp = infection_timestamp
         self.initial_viral_load = self.rng.rand() if infection_timestamp is not None else 0
         if self.infection_timestamp is not None:
@@ -263,11 +196,7 @@
         self.notified = False
         self.tracing_method = None
         self.maintain_extra_distance = 0
-<<<<<<< HEAD
-        self.how_much_I_follow_recommendations = ExpConfig.get('PERCENT_FOLLOW')
-=======
         self.how_much_I_follow_recommendations = self.conf.get('PERCENT_FOLLOW')
->>>>>>> 7e418164
         self.recommendations_to_follow = OrderedSet()
         self.time_encounter_reduction_factor = 1.0
         self.hygiene = self.carefulness #self.rng.uniform(self.carefulness, 3) if self.has_app else self.carefulness
@@ -295,31 +224,19 @@
         self.clusters = Clusters()
         self.tested_positive_contact_count = 0
         # Padding the array
-<<<<<<< HEAD
-        self.infectiousnesses = deque([0] * ExpConfig.get('TRACING_N_DAYS_HISTORY'), maxlen=ExpConfig.get('TRACING_N_DAYS_HISTORY'))
+        self.infectiousnesses = deque(
+            [0] * self.conf.get('TRACING_N_DAYS_HISTORY'),
+            maxlen=self.conf.get('TRACING_N_DAYS_HISTORY')
+        )
         self.uid = create_new_uid(rng)
         self.exposure_message = None
         self.exposure_source = None
-        # create 24 timeslots to do your updating
-        time_slot = rng.randint(0, 24)
-        self.time_slots = [int((time_slot + i*24/ExpConfig.get('UPDATES_PER_DAY')) % 24) for i in range(ExpConfig.get('UPDATES_PER_DAY'))]
-=======
-        self.infectiousnesses = deque(
-            [0] * self.conf.get('TRACING_N_DAYS_HISTORY'),
-            maxlen=self.conf.get('TRACING_N_DAYS_HISTORY')
-        )
-        self.uid = create_new_uid(rng)
-        self.exposure_message = None
-        self.exposure_source = None
-        self.test_time = datetime.datetime.max
-
         # create 24 timeslots to do your updating
         time_slot = rng.randint(0, 24)
         self.time_slots = [
             int((time_slot + i * 24 / self.conf.get('UPDATES_PER_DAY')) % 24)
             for i in range(self.conf.get('UPDATES_PER_DAY'))
         ]
->>>>>>> 7e418164
         # keep track of when the risk/clusters were last updated (i.e. latest timeslot date)
         self.last_cluster_update = None
         self.last_risk_update = None
@@ -333,10 +250,6 @@
         )
         self.all_symptoms, self.cold_symptoms, self.flu_symptoms, self.covid_symptoms, self.allergy_symptoms = [], [], [], [], []
         # Padding the array
-<<<<<<< HEAD
-        self.rolling_all_symptoms = deque([tuple()] * ExpConfig.get('TRACING_N_DAYS_HISTORY'), maxlen=ExpConfig.get('TRACING_N_DAYS_HISTORY'))
-        self.rolling_all_reported_symptoms = deque([tuple()] * ExpConfig.get('TRACING_N_DAYS_HISTORY'), maxlen=ExpConfig.get('TRACING_N_DAYS_HISTORY'))
-=======
         self.rolling_all_symptoms = deque(
             [tuple()] * self.conf.get('TRACING_N_DAYS_HISTORY'),
             maxlen=self.conf.get('TRACING_N_DAYS_HISTORY')
@@ -345,7 +258,6 @@
             [tuple()] * self.conf.get('TRACING_N_DAYS_HISTORY'),
             maxlen=self.conf.get('TRACING_N_DAYS_HISTORY')
         )
->>>>>>> 7e418164
 
         # habits
         self.avg_shopping_time = _draw_random_discreet_gaussian(
@@ -575,11 +487,7 @@
         Returns:
             [type]: [description]
         """
-<<<<<<< HEAD
-        return not self.is_exposed and not self.is_infectious and not self.is_removed and not self.is_immune
-=======
         return not self.is_exposed and not self.is_infectious and not self.is_removed
->>>>>>> 7e418164
 
     @property
     def is_exposed(self):
@@ -594,33 +502,16 @@
     @property
     def is_infectious(self):
         """
-<<<<<<< HEAD
-        [summary]
-
-        Returns:
-            [type]: [description]
-        """
-        return self.infection_timestamp is not None and self.env.timestamp - self.infection_timestamp >= datetime.timedelta(days=self.infectiousness_onset_days)
-=======
         Returns True if human is infectious i.e. is able to infect others
 
         Returns:
             bool: if human is infectious, False if not
         """
         return not self.is_removed and self.infection_timestamp is not None and self.env.timestamp - self.infection_timestamp >= datetime.timedelta(days=self.infectiousness_onset_days)
->>>>>>> 7e418164
 
     @property
     def is_removed(self):
         """
-<<<<<<< HEAD
-        [summary]
-
-        Returns:
-            [type]: [description]
-        """
-        return self.is_immune or self.recovered_timestamp == datetime.datetime.max
-=======
         Returns True if human is either dead or has recovered from COVID and can't be reinfected i.e is immune
 
         Returns:
@@ -637,7 +528,6 @@
             bool: True if dead, False if not.
         """
         return self.recovered_timestamp == datetime.datetime.max
->>>>>>> 7e418164
 
     @property
     def is_incubated(self):
@@ -967,13 +857,8 @@
         # TODO: get observed data on testing / who gets tested when??
         if any(self.symptoms) and self.rng.rand() < self.conf.get("P_TEST"):
             self.test_type = city.get_available_test()
-<<<<<<< HEAD
-            if self.rng.rand() < TEST_TYPES[self.test_type]['P_FALSE_NEGATIVE']:
+            if self.rng.rand() < self.conf.get("TEST_TYPES")[self.test_type]['P_FALSE_NEGATIVE']:
                 self.test_result = 'negative'
-=======
-            if self.rng.rand() < self.conf.get("TEST_TYPES")[self.test_type]['P_FALSE_NEGATIVE']:
-                self.test_result =  'negative'
->>>>>>> 7e418164
             else:
                 self.test_result = 'positive'
 
@@ -1114,15 +999,11 @@
             collect_training_data (bool, optional): [description]. Defaults to False.
         """
         # FIXME: PERCENT_FOLLOW < 1 will throw an error because ot self.notified somewhere
-<<<<<<< HEAD
-        if intervention is not None and not self.notified and self.rng.random() < ExpConfig.get('PERCENT_FOLLOW'):
-=======
         if (
             intervention is not None
             and not self.notified
             and self.rng.random() < self.conf.get('PERCENT_FOLLOW')
         ):
->>>>>>> 7e418164
             self.tracing = False
             if isinstance(intervention, Tracing):
                 self.tracing = True
@@ -1141,17 +1022,12 @@
         [summary]
 
         Args:
-<<<<<<< HEAD
-            city ([type]): [description]
-=======
             city (City): [description]
->>>>>>> 7e418164
 
         Yields:
             [type]: [description]
         """
         self.household.humans.add(self)
-
         while True:
             hour, day = self.env.hour_of_day(), self.env.day_of_week()
             if day==0:
@@ -1168,31 +1044,20 @@
 
             # log test
             # TODO: needs better conditions; log test based on some condition on symptoms
-<<<<<<< HEAD
-            if (self.test_result != "positive" and
-                (self.test_recommended or
-                (self.is_incubated and self.env.timestamp - self.symptom_start_time >= datetime.timedelta(days=TEST_DAYS)))):
-                if (self.env.timestamp - self.test_results[0][1]).days == 0:
-                    warnings.warn(f"{self.name}'s last test time is less than a day. Will not retest human today. "
-                                  f"Current day {self.env.timestamp}, "
-                                  f"Last test time {self.test_results[0][1]}",
-                                  RuntimeWarning)
-=======
             if (self.test_result != "positive" and (
                 self.test_recommended or (
                     self.is_incubated and
                     self.env.timestamp - self.symptom_start_time >= datetime.timedelta(days=self.conf["TEST_DAYS"])
                 )
             )):
-                if 0<= (self.env.timestamp - self.test_time).days < self.conf["TEST_INTERVAL"]:
+                if 0 <= (self.env.timestamp - self.test_results[0][1]).days < self.conf["TEST_INTERVAL"]:
                         warnings.warn(
                             f"{self.name}'s last test time is less than {self.conf['TEST_INTERVAL']} days. "
                             "Will not retest human today. "
                             f"Current day {self.env.timestamp}, "
-                            f"Last test time {self.test_time}",
+                            f"Last test time {self.test_results[0][1]}",
                             RuntimeWarning
                         )
->>>>>>> 7e418164
                 # make testing a function of age/hospitalization/travel
                 elif self.get_tested(city):
                     Event.log_test(self, self.env.timestamp)
@@ -1234,21 +1099,12 @@
                 # set it once for the rest of the disease path
                 i_feel = self.how_am_I_feeling()
                 # If you are in the GREEN level, modulate the mobility using FEELING_KNOB
-<<<<<<< HEAD
-                if self.rec_level == 0:
-                    i_feel = GREEN_FEELING_KNOB * i_feel
-=======
                 i_feel = self.conf.get("GREEN_FEELING_KNOB") * i_feel
->>>>>>> 7e418164
                 if self.rng.random() > i_feel:
                     self.rest_at_home = True
 
             # happens when recovered
             elif self.rest_at_home and self.how_am_I_feeling() == 1.0:
-<<<<<<< HEAD
-                self.rest_at_home = False
-
-=======
                 i_feel = self.how_am_I_feeling()
                 # If you are in the GREEN level, modulate the mobility using FEELING_KNOB
                 i_feel = self.conf.get("GREEN_FEELING_KNOB") * i_feel
@@ -1258,7 +1114,6 @@
                     self.rest_at_home = False
 
             # Behavioral imperatives
->>>>>>> 7e418164
             if self.is_extremely_sick:
                 city.tracker.track_hospitalization(self, "icu")
                 yield self.env.process(self.excursion(city, "hospital-icu"))
@@ -1327,11 +1182,7 @@
         Returns:
             [type]: [description]
         """
-<<<<<<< HEAD
-        if LOCATION_TECH == 'bluetooth':
-=======
         if self.conf.get("LOCATION_TECH") == 'bluetooth':
->>>>>>> 7e418164
             return round(self.lat + self.rng.normal(0, 2))
         else:
             return round(self.lat + self.rng.normal(0, 10))
@@ -1344,20 +1195,12 @@
         Returns:
             [type]: [description]
         """
-<<<<<<< HEAD
-        if LOCATION_TECH == 'bluetooth':
-=======
         if self.conf.get("LOCATION_TECH") == 'bluetooth':
->>>>>>> 7e418164
             return round(self.lon + self.rng.normal(0, 2))
         else:
             return round(self.lon + self.rng.normal(0, 10))
 
-<<<<<<< HEAD
-    def excursion(self, city, type):
-=======
     def excursion(self, city, location_type):
->>>>>>> 7e418164
         """
         [summary]
 
@@ -1367,7 +1210,6 @@
 
         Raises:
             ValueError: [description]
-<<<<<<< HEAD
 
         Returns:
             [type]: [description]
@@ -1375,17 +1217,7 @@
         Yields:
             [type]: [description]
         """
-        if type == "shopping":
-=======
-
-        Returns:
-            [type]: [description]
-
-        Yields:
-            [type]: [description]
-        """
         if location_type == "shopping":
->>>>>>> 7e418164
             grocery_store = self._select_location(location_type="stores", city=city)
             if grocery_store is None:
                 # Either grocery stores are not open, or all queues are too long, so return
@@ -1414,13 +1246,8 @@
                 # work from home
                 yield self.env.process(self.at(self.household, city, t))
 
-<<<<<<< HEAD
-        elif type == "hospital":
-            hospital = self._select_location(location_type=type, city=city)
-=======
         elif location_type == "hospital":
             hospital = self._select_location(location_type=location_type, city=city)
->>>>>>> 7e418164
             if hospital is None: # no more hospitals
                 # The patient dies
                 yield self.env.process(self.expire())
@@ -1433,13 +1260,8 @@
                 t = len(self.symptoms)/10 * 60 # FIXME: better model
             yield self.env.process(self.at(hospital, city, t))
 
-<<<<<<< HEAD
-        elif type == "hospital-icu":
-            icu = self._select_location(location_type=type, city=city)
-=======
         elif location_type == "hospital-icu":
             icu = self._select_location(location_type=location_type, city=city)
->>>>>>> 7e418164
             if icu is None:
                 # The patient dies
                 yield self.env.process(self.expire())
@@ -1478,14 +1300,6 @@
 
     def at(self, location, city, duration):
         """
-<<<<<<< HEAD
-        [summary]
-
-        Args:
-            location ([type]): [description]
-            city ([type]): [description]
-            duration (int): Duration of stay, in minutes, at this location.
-=======
         Enter/Exit human to/from a `location` for some `duration`.
         Once human is at a location, encounters are sampled.
         During the stay, human is likely to be infected either by a contagion or
@@ -1496,7 +1310,6 @@
             location (Location): next location to enter
             city (City): city in which human resides
             duration (float): time duration for which human stays at this location
->>>>>>> 7e418164
 
         Yields:
             [type]: [description]
@@ -1552,11 +1365,7 @@
                     self.contact_book.add(human=h, timestamp=self.env.timestamp, self_human=self)
                     h.contact_book.add(human=self, timestamp=self.env.timestamp, self_human=h)
                     cur_day = (self.env.timestamp - self.env.initial_timestamp).days
-<<<<<<< HEAD
-                    if self.has_app and h.has_app and (cur_day >= ExpConfig.get('INTERVENTION_DAY')):
-=======
                     if self.has_app and h.has_app and (cur_day >= self.conf.get('INTERVENTION_DAY')):
->>>>>>> 7e418164
                         self.contact_book.messages.append(h.cur_message(cur_day))
                         h.contact_book.messages.append(self.cur_message(cur_day))
                         self.contact_book.messages_by_day[cur_day].append(h.cur_message(cur_day))
@@ -1584,52 +1393,6 @@
                     )
                 mask_efficacy = (self.mask_efficacy + h.mask_efficacy)*2
 
-<<<<<<< HEAD
-                # TODO: merge the two clauses into one (follow cold and flu)
-                infectee = None
-                if self.is_infectious:
-                    ratio = self.asymptomatic_infection_ratio  if self.is_asymptomatic else 1.0
-                    p_infection = self.infectiousness * ratio * proximity_factor
-                    # FIXME: remove hygiene from severity multiplier; init hygiene = 0; use sum here instead
-                    reduction_factor = CONTAGION_KNOB + sum(getattr(x, "_hygiene", 0) for x in [self, h]) + mask_efficacy
-                    p_infection *= np.exp(-reduction_factor * self.n_infectious_contacts)
-
-                    x_human = self.rng.random() < p_infection
-
-                    if x_human and h.is_susceptible:
-                        h.infection_timestamp = self.env.timestamp
-                        h.initial_viral_load = h.rng.random()
-                        h.compute_covid_properties()
-                        infectee = h.name
-
-                        self.n_infectious_contacts+=1
-                        Event.log_exposed(h, self, self.env.timestamp)
-                        h.exposure_message = encode_message(self.cur_message((self.env.timestamp - self.env.initial_timestamp).days))
-                        city.tracker.track_infection('human', from_human=self, to_human=h, location=location, timestamp=self.env.timestamp)
-                        city.tracker.track_covid_properties(h)
-
-                elif h.is_infectious:
-                    ratio = h.asymptomatic_infection_ratio  if h.is_asymptomatic else 1.0
-                    p_infection = h.infectiousness * ratio * proximity_factor # &prob_infectious
-                    # FIXME: remove hygiene from severity multiplier; init hygiene = 0; use sum here instead
-                    reduction_factor = CONTAGION_KNOB + sum(getattr(x, "_hygiene", 0) for x in [self, h]) + mask_efficacy
-                    p_infection *= np.exp(-reduction_factor * h.n_infectious_contacts) # to control R0
-
-                    x_human = self.rng.random() < p_infection
-
-                    if x_human and self.is_susceptible:
-                        self.infection_timestamp = self.env.timestamp
-                        self.initial_viral_load = self.rng.random()
-                        self.compute_covid_properties()
-                        infectee = self.name
-                        h.n_infectious_contacts+=1
-                        Event.log_exposed(self, h, self.env.timestamp)
-                        city.tracker.track_infection('human', from_human=h, to_human=self, location=location, timestamp=self.env.timestamp)
-                        city.tracker.track_covid_properties(self)
-
-                # other transmissions
-                if self.cold_timestamp is not None or h.cold_timestamp is not None:
-=======
                 # used for matching "mobility" between methods
                 scale_factor_passed = self.rng.random() < self.conf.get("GLOBAL_MOBILITY_SCALING_FACTOR")
                 cur_day = (self.env.timestamp - self.env.initial_timestamp).days
@@ -1670,7 +1433,6 @@
 
                 # cold transmissions
                 if self.has_cold ^ h.has_cold:
->>>>>>> 7e418164
                     cold_infector, cold_infectee = h, self
                     if self.cold_timestamp is not None:
                         cold_infector, cold_infectee = self, h
@@ -1816,10 +1578,7 @@
         else:
             return None
 
-
-<<<<<<< HEAD
-=======
-    def get_message_dict(self):
+    def __getstate__(self):
         """
         Copy the object's state from self.__dict__ which contains
         all our instance attributes. Always use the dict.copy()
@@ -1828,61 +1587,8 @@
         Returns:
             [type]: [description]
         """
-        state = self.__dict__.copy()
-        # Remove the unpicklable entries.
-        if state.get("env"):
-            state['messages'] = [encode_message(message) for message in self.contact_book.messages if
-                                 # match day; ugly till refactor
-                                 message[2] == self.contact_book.messages[-1][2]]
-            state['update_messages'] = [encode_update_message(update_message) for update_message in
-                                        self.contact_book.update_messages if
-                                        # match day; ugly till refactor
-                                        update_message[3] == self.contact_book.update_messages[-1][3]]
-
-            state["rolling_all_symptoms"] = \
-                covid19sim.frozen.helper.symptoms_to_np(self.rolling_all_symptoms,
-                                                        self._ALL_POSSIBLE_SYMPTOMS)
-
-            state["rolling_all_reported_symptoms"] = \
-                covid19sim.frozen.helper.symptoms_to_np(self.rolling_all_reported_symptoms,
-                                                        self._ALL_POSSIBLE_SYMPTOMS)
-
-            state["preexisting_conditions"] = \
-                covid19sim.frozen.helper.conditions_to_np(self.preexisting_conditions)
-
-            state["obs_preexisting_conditions"] = \
-                covid19sim.frozen.helper.conditions_to_np(self.obs_preexisting_conditions)
-
-            state["infection_timestamp"] = self.infection_timestamp
-
-            # Inference server is expecting test_time to be the time of a positive test
-            # TODO: move this logic out in a structure that will be used to send the data
-            #  to the server
-            if state['test_result'] == "negative":
-                state['test_time'] = datetime.datetime.max
-
-        for field in list(state.keys()):
-            if field not in Human._MESSAGE_FIELDS:
-                del state[field]
-
-        return state
-
->>>>>>> 7e418164
-    def __getstate__(self):
-        """
-        Copy the object's state from self.__dict__ which contains
-        all our instance attributes. Always use the dict.copy()
-        method to avoid modifying the original state.
-
-        Returns:
-            [type]: [description]
-        """
         warnings.warn("This should be not used to send the Human as a message. "
-<<<<<<< HEAD
                       "Deprecated in favor of models.run.HumanAsMessage", DeprecationWarning)
-=======
-                      "Deprecated in favor of Human.get_message_dict()", DeprecationWarning)
->>>>>>> 7e418164
         state = self.__dict__.copy()
         # Remove the unpicklable entries.
         if state.get("env"):
@@ -1979,10 +1685,7 @@
         Returns:
             [type]: [description]
         """
-<<<<<<< HEAD
         warnings.warn("Deprecated in favor of frozen.helper.get_test_result_array()", DeprecationWarning)
-=======
->>>>>>> 7e418164
         # dont change the logic in here, it needs to remain FROZEN
         results = np.zeros(14)
         result_day = (date - self.test_time).days
@@ -2047,11 +1750,7 @@
         cur_day = (self.env.timestamp - self.env.initial_timestamp).days
         if self.is_removed:
             self.risk_history_map[cur_day] = 0.0
-<<<<<<< HEAD
-        if self.test_result == "positive":
-=======
         elif self.test_result == "positive":
->>>>>>> 7e418164
             self.risk_history_map[cur_day] = 1.0
         elif self.test_result == "negative":
             # TODO:  Risk because of negaitve results should not go down to 0.20. It should be max(o.2, current_risk). It should also depend on the test_type
@@ -2071,11 +1770,7 @@
         Returns:
             [type]: [description]
         """
-<<<<<<< HEAD
-        _proba_to_risk_level = proba_to_risk_fn(np.array(ExpConfig.get('RISK_MAPPING')))
-=======
         _proba_to_risk_level = proba_to_risk_fn(np.array(self.conf.get('RISK_MAPPING')))
->>>>>>> 7e418164
         return min(_proba_to_risk_level(self.risk), 15)
 
     @risk.setter
@@ -2107,15 +1802,9 @@
         [summary]
         """
         cur_day = (self.env.timestamp - self.env.initial_timestamp).days
-<<<<<<< HEAD
-        _proba_to_risk_level = proba_to_risk_fn(np.array(ExpConfig.get('RISK_MAPPING')))
-
-        for day in range(cur_day - ExpConfig.get('TRACING_N_DAYS_HISTORY'), cur_day + 1):
-=======
         _proba_to_risk_level = proba_to_risk_fn(np.array(self.conf.get('RISK_MAPPING')))
 
         for day in range(cur_day - self.conf.get('TRACING_N_DAYS_HISTORY'), cur_day + 1):
->>>>>>> 7e418164
             if day not in self.prev_risk_history_map.keys():
                 continue
 
