--- conflicted
+++ resolved
@@ -219,12 +219,8 @@
         self.notified = False
         self.tracing_method = None
         self.maintain_extra_distance = 0
-<<<<<<< HEAD
         self._follows_recommendations_today = None
-=======
-        self.how_much_I_follow_recommendations = self.conf.get('PERCENT_FOLLOW')
         self.curr_rec_level = -1 # Current recommendations level
->>>>>>> e388c87a
         self.recommendations_to_follow = OrderedSet()
         self.time_encounter_reduction_factor = 1.0
         self.hygiene = 0 # start everyone with a baseline hygiene. Only increase it once the intervention is introduced.
