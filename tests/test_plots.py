import datetime
import os
import time
import unittest
from tempfile import TemporaryDirectory

from tests.utils import get_test_conf

from covid19sim.inference.server_utils import DataCollectionServer
from covid19sim.plotting import debug
from covid19sim.run import simulate
from covid19sim.utils.utils import dump_tracker_data, extract_tracker_data

<<<<<<< HEAD

class PlotTest(unittest.TestCase):

    def test_baseball_cards(self):
        """ Run a single simulation and ensure that baseball cards plots can be generated from the outputs
        """

        # Load the experimental configuration
        conf_name = "test_heuristic.yaml"
        conf = get_test_conf(conf_name)
        conf['KEEP_FULL_OBJ_COPIES'] = True
        conf['COLLECT_TRAINING_DATA'] = False
        conf['tune'] = True
        conf['INTERVENTION_DAY'] = 2

        with TemporaryDirectory() as d:

            # Run the simulation
            start_time = datetime.datetime(2020, 2, 28, 0, 0)
            n_people = 20
            n_days = 14

            outfile=os.path.join(d, "output")
            plotdir=os.path.join(d, "plots")
            os.mkdir(outfile)
            os.mkdir(plotdir)
            conf["outdir"] = outfile
            hdf5_path = os.path.join(outfile, "human_backups.hdf5")

            city, monitors, tracker = simulate(
                n_people=n_people,
                start_time=start_time,
                simulation_days=n_days,
                init_fraction_sick=0.5,
                outfile=outfile,
                out_chunk_size=1,
                seed=0,
                conf=conf,
            )

            # with the 'KEEP_FULL_OBJ_COPIES' set, the tracker should spawn its own collection server
            assert hasattr(city, "tracker") and \
                hasattr(city.tracker, "collection_server") and \
                isinstance(city.tracker.collection_server, DataCollectionServer) and \
                city.tracker.collection_server is not None
            city.tracker.collection_server.stop_gracefully()
            city.tracker.collection_server.join()
            assert os.path.exists(hdf5_path)

            filename = f"tracker_data.pkl"
            data = extract_tracker_data(tracker, conf)
            dump_tracker_data(data, conf["outdir"], filename)

            # Ensure that baseball plots can be produced from the simulation outputs
            debug.main(outfile, num_chains=1) # os.path.join(d, "plots"),

=======
# TODO : re-add this test. There was a slowdown / conflict with zarr
# introduced in this PR: https://github.com/mila-iqia/covi-simulator/pull/70/files
#
# class PlotTest(unittest.TestCase):
#
#     def test_baseball_cards(self):
#         """ Run a single simulation and ensure that baseball cards plots can be generated from the outputs
#         """
#
#         # Load the experimental configuration
#         conf_name = "test_heuristic.yaml"
#         conf = get_test_conf(conf_name)
#         conf['KEEP_FULL_OBJ_COPIES'] = True
#         conf['COLLECT_TRAINING_DATA'] = False
#         conf['tune'] = False
#         conf['INTERVENTION_DAY'] = 5
#         conf['PROPORTION_LAB_TEST_PER_DAY'] = 0.
#
#         with TemporaryDirectory() as d:
#
#             # Run the simulation
#             start_time = datetime.datetime(2020, 2, 28, 0, 0)
#             n_people = 2
#             n_days = 10
#
#             outfile = os.path.join(d, "output")
#             plotdir = os.path.join(d, "plots")
#             os.mkdir(outfile)
#             os.mkdir(plotdir)
#             conf["outdir"] = outfile
#             hdf5_path = os.path.join(outfile, "human_backups.hdf5")
#
#             city, tracker = simulate(
#                 n_people=n_people,
#                 start_time=start_time,
#                 simulation_days=n_days,
#                 init_fraction_sick=0.5,
#                 outfile=outfile,
#                 out_chunk_size=1,
#                 seed=0,
#                 conf=conf,
#             )
#
#             # with the 'KEEP_FULL_OBJ_COPIES' set, the tracker should spawn its own collection server
#             assert hasattr(city, "tracker") and \
#                 hasattr(city.tracker, "collection_server") and \
#                 isinstance(city.tracker.collection_server, DataCollectionServer) and \
#                 city.tracker.collection_server is not None
#             city.tracker.collection_server.stop_gracefully()
#             city.tracker.collection_server.join()
#             assert os.path.exists(hdf5_path)
#             import pdb; pdb.set_trace()
#             filename = f"tracker_data.pkl"
#             data = extract_tracker_data(tracker, conf)
#             dump_tracker_data(data, conf["outdir"], filename)
#
#             # Ensure that baseball plots can be produced from the simulation outputs
#             debug.main(outfile, num_chains=1) # os.path.join(d, "plots"),

>>>>>>> 73c63045
<|MERGE_RESOLUTION|>--- conflicted
+++ resolved
@@ -1,131 +1,71 @@
-import datetime
-import os
-import time
-import unittest
-from tempfile import TemporaryDirectory
-
-from tests.utils import get_test_conf
-
-from covid19sim.inference.server_utils import DataCollectionServer
-from covid19sim.plotting import debug
-from covid19sim.run import simulate
-from covid19sim.utils.utils import dump_tracker_data, extract_tracker_data
-
-<<<<<<< HEAD
-
-class PlotTest(unittest.TestCase):
-
-    def test_baseball_cards(self):
-        """ Run a single simulation and ensure that baseball cards plots can be generated from the outputs
-        """
-
-        # Load the experimental configuration
-        conf_name = "test_heuristic.yaml"
-        conf = get_test_conf(conf_name)
-        conf['KEEP_FULL_OBJ_COPIES'] = True
-        conf['COLLECT_TRAINING_DATA'] = False
-        conf['tune'] = True
-        conf['INTERVENTION_DAY'] = 2
-
-        with TemporaryDirectory() as d:
-
-            # Run the simulation
-            start_time = datetime.datetime(2020, 2, 28, 0, 0)
-            n_people = 20
-            n_days = 14
-
-            outfile=os.path.join(d, "output")
-            plotdir=os.path.join(d, "plots")
-            os.mkdir(outfile)
-            os.mkdir(plotdir)
-            conf["outdir"] = outfile
-            hdf5_path = os.path.join(outfile, "human_backups.hdf5")
-
-            city, monitors, tracker = simulate(
-                n_people=n_people,
-                start_time=start_time,
-                simulation_days=n_days,
-                init_fraction_sick=0.5,
-                outfile=outfile,
-                out_chunk_size=1,
-                seed=0,
-                conf=conf,
-            )
-
-            # with the 'KEEP_FULL_OBJ_COPIES' set, the tracker should spawn its own collection server
-            assert hasattr(city, "tracker") and \
-                hasattr(city.tracker, "collection_server") and \
-                isinstance(city.tracker.collection_server, DataCollectionServer) and \
-                city.tracker.collection_server is not None
-            city.tracker.collection_server.stop_gracefully()
-            city.tracker.collection_server.join()
-            assert os.path.exists(hdf5_path)
-
-            filename = f"tracker_data.pkl"
-            data = extract_tracker_data(tracker, conf)
-            dump_tracker_data(data, conf["outdir"], filename)
-
-            # Ensure that baseball plots can be produced from the simulation outputs
-            debug.main(outfile, num_chains=1) # os.path.join(d, "plots"),
-
-=======
-# TODO : re-add this test. There was a slowdown / conflict with zarr
-# introduced in this PR: https://github.com/mila-iqia/covi-simulator/pull/70/files
-#
-# class PlotTest(unittest.TestCase):
-#
-#     def test_baseball_cards(self):
-#         """ Run a single simulation and ensure that baseball cards plots can be generated from the outputs
-#         """
-#
-#         # Load the experimental configuration
-#         conf_name = "test_heuristic.yaml"
-#         conf = get_test_conf(conf_name)
-#         conf['KEEP_FULL_OBJ_COPIES'] = True
-#         conf['COLLECT_TRAINING_DATA'] = False
-#         conf['tune'] = False
-#         conf['INTERVENTION_DAY'] = 5
-#         conf['PROPORTION_LAB_TEST_PER_DAY'] = 0.
-#
-#         with TemporaryDirectory() as d:
-#
-#             # Run the simulation
-#             start_time = datetime.datetime(2020, 2, 28, 0, 0)
-#             n_people = 2
-#             n_days = 10
-#
-#             outfile = os.path.join(d, "output")
-#             plotdir = os.path.join(d, "plots")
-#             os.mkdir(outfile)
-#             os.mkdir(plotdir)
-#             conf["outdir"] = outfile
-#             hdf5_path = os.path.join(outfile, "human_backups.hdf5")
-#
-#             city, tracker = simulate(
-#                 n_people=n_people,
-#                 start_time=start_time,
-#                 simulation_days=n_days,
-#                 init_fraction_sick=0.5,
-#                 outfile=outfile,
-#                 out_chunk_size=1,
-#                 seed=0,
-#                 conf=conf,
-#             )
-#
-#             # with the 'KEEP_FULL_OBJ_COPIES' set, the tracker should spawn its own collection server
-#             assert hasattr(city, "tracker") and \
-#                 hasattr(city.tracker, "collection_server") and \
-#                 isinstance(city.tracker.collection_server, DataCollectionServer) and \
-#                 city.tracker.collection_server is not None
-#             city.tracker.collection_server.stop_gracefully()
-#             city.tracker.collection_server.join()
-#             assert os.path.exists(hdf5_path)
-#             import pdb; pdb.set_trace()
-#             filename = f"tracker_data.pkl"
-#             data = extract_tracker_data(tracker, conf)
-#             dump_tracker_data(data, conf["outdir"], filename)
-#
-#             # Ensure that baseball plots can be produced from the simulation outputs
-#             debug.main(outfile, num_chains=1) # os.path.join(d, "plots"),
-
->>>>>>> 73c63045
+import datetime
+import os
+import time
+import unittest
+from tempfile import TemporaryDirectory
+
+from tests.utils import get_test_conf
+
+from covid19sim.inference.server_utils import DataCollectionServer
+from covid19sim.plotting import debug
+from covid19sim.run import simulate
+from covid19sim.utils.utils import dump_tracker_data, extract_tracker_data
+
+# TODO : re-add this test. There was a slowdown / conflict with zarr
+# introduced in this PR: https://github.com/mila-iqia/covi-simulator/pull/70/files
+#
+# class PlotTest(unittest.TestCase):
+#
+#     def test_baseball_cards(self):
+#         """ Run a single simulation and ensure that baseball cards plots can be generated from the outputs
+#         """
+#
+#         # Load the experimental configuration
+#         conf_name = "test_heuristic.yaml"
+#         conf = get_test_conf(conf_name)
+#         conf['KEEP_FULL_OBJ_COPIES'] = True
+#         conf['COLLECT_TRAINING_DATA'] = False
+#         conf['tune'] = False
+#         conf['INTERVENTION_DAY'] = 5
+#         conf['PROPORTION_LAB_TEST_PER_DAY'] = 0.
+#
+#         with TemporaryDirectory() as d:
+#
+#             # Run the simulation
+#             start_time = datetime.datetime(2020, 2, 28, 0, 0)
+#             n_people = 2
+#             n_days = 10
+#
+#             outfile = os.path.join(d, "output")
+#             plotdir = os.path.join(d, "plots")
+#             os.mkdir(outfile)
+#             os.mkdir(plotdir)
+#             conf["outdir"] = outfile
+#             hdf5_path = os.path.join(outfile, "human_backups.hdf5")
+#
+#             city, tracker = simulate(
+#                 n_people=n_people,
+#                 start_time=start_time,
+#                 simulation_days=n_days,
+#                 init_fraction_sick=0.5,
+#                 outfile=outfile,
+#                 out_chunk_size=1,
+#                 seed=0,
+#                 conf=conf,
+#             )
+#
+#             # with the 'KEEP_FULL_OBJ_COPIES' set, the tracker should spawn its own collection server
+#             assert hasattr(city, "tracker") and \
+#                 hasattr(city.tracker, "collection_server") and \
+#                 isinstance(city.tracker.collection_server, DataCollectionServer) and \
+#                 city.tracker.collection_server is not None
+#             city.tracker.collection_server.stop_gracefully()
+#             city.tracker.collection_server.join()
+#             assert os.path.exists(hdf5_path)
+#             import pdb; pdb.set_trace()
+#             filename = f"tracker_data.pkl"
+#             data = extract_tracker_data(tracker, conf)
+#             dump_tracker_data(data, conf["outdir"], filename)
+#
+#             # Ensure that baseball plots can be produced from the simulation outputs
+#             debug.main(outfile, num_chains=1) # os.path.join(d, "plots"),