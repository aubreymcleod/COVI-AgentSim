# -*- coding: utf-8 -*-
import simpy
import random

import itertools
import numpy as np
from collections import defaultdict
import datetime

from utils import _normalize_scores, _get_random_age, _draw_random_discreet_gaussian, _json_serialize
from config import * # PARAMETERS


class Env(simpy.Environment):

    def __init__(self, initial_timestamp):
        super().__init__()
        self.initial_timestamp = initial_timestamp

    def time(self):
        return self.now

    @property
    def timestamp(self):
        return self.initial_timestamp + datetime.timedelta(
            minutes=self.now * TICK_MINUTE)

    def minutes(self):
        return self.timestamp.minute

    def hour_of_day(self):
        return self.timestamp.hour

    def day_of_week(self):
        return self.timestamp.weekday()

    def is_weekend(self):
        return self.day_of_week() in [0, 6]

    def time_of_day(self):
        return self.timestamp.isoformat()


class City(object):

    def __init__(self, stores, parks, humans, miscs):
        self.stores = stores
        self.parks = parks
        self.humans = humans
        self.miscs = miscs
        self._compute_preferences()

    @property
    def events(self):
        return list(itertools.chain(*[h.events for h in self.humans]))

    @staticmethod
    def compute_distance(loc1, loc2):
        return np.sqrt((loc1.lat - loc2.lat) ** 2 + (loc1.lon - loc2.lon) ** 2)

    def _compute_preferences(self):
        """ compute preferred distribution of each human for park, stores, etc."""
        for h in self.humans:
            h.stores_preferences = [(self.compute_distance(h.household, s) + 1e-1) ** -1 for s in self.stores]
            h.parks_preferences = [(self.compute_distance(h.household, s) + 1e-1) ** -1 for s in self.parks]


class Location(simpy.Resource):

    def __init__(self, env, capacity=simpy.core.Infinity, name='Safeway', location_type='stores', lat=None, lon=None,
                 cont_prob=None):
        super().__init__(env, capacity)
        self.humans = set()
        self.name = name
        self.lat = lat
        self.lon = lon
        self.location_type = location_type
        self.cont_prob = cont_prob

    def sick_human(self):
        return any([h.is_sick for h in self.humans])


    def __repr__(self):
        return f"{self.location_type}:{self.name} - Total number of people in {self.location_type}:{len(self.humans)} - sick:{self.sick_human()}"

    def contamination_proba(self):
        if not self.sick_human():
            return 0
        return self.cont_prob

    def __hash__(self):
        return hash(self.name)


class Event:
    test = 'test'
    encounter = 'encounter'
    symptom_start = 'symptom_start'
    contamination = 'contamination'

    @staticmethod
    def members():
        return [Event.test, Event.encounter, Event.symptom_start, Event.contamination]


    @staticmethod
    def log_encounter(human1, human2, location, duration, distance, time):

        human1.events.append(
            {   'encounter': {
                    'time': time,
                    'event_type': Event.encounter,
                    'duration': duration,
                    'distance': distance,
                    'location_type': location.location_type,
                    'contamination_prob': location.cont_prob,
                    'lat': location.lat,
                    'lon': location.lon,
                    'obs_lat': human1.obs_lat,
                    'obs_lon': human1.obs_lon,
                  },
                'human1': {
                    'human_id': human1.name,
                    'age': human1.age,
                    'carefullness': human1.carefullness,
                    'is_infected': human1.is_sick,
                    'infection_timestamp': human1.infection_timestamp,
                    'infectiousness': human1.infectiousness,
                    'reported_symptoms': human1.reported_symptoms,
                    'symptoms': human1.symptoms,
                    'test_results': human1.test_results,
                    'has_app': human1.has_app,
                  },
                'human2': {
                    'other_human_id': human2.name,
                    'other_age': human2.age,
                    'other_carefullness': human2.carefullness,
                    'other_is_infected': human2.is_sick,
                    'other_infection_timestamp': human2.infection_timestamp,
                    'other_infectiousness': human2.infectiousness,
                    'other_reported_symptoms': human2.reported_symptoms,
                    'other_symptoms': human2.symptoms,
                    'other_test_results': human2.test_results,
                    'other_has_app': human2.has_app,
                }
            }
        )

        human2.events.append(
            {   'encounter': {
                    'time': time,
                    'event_type': Event.encounter,
                    'duration': duration,
                    'distance': distance,
                    'location_type': location.location_type,
                    'contamination_prob': location.cont_prob,
                    'lat': location.lat,
                    'lon': location.lon,
                    'obs_lat': human2.obs_lat,
                    'obs_lon': human2.obs_lon,
                  },
                'human1': {
                    'other_human_id': human1.name,
                    'other_age': human1.age,
                    'other_carefullness': human1.carefullness,
                    'other_wearing_mask': human1.wearing_mask,
                    'other_is_infected': human1.is_sick,
                    'other_infection_timestamp': human1.infection_timestamp,
                    'other_infectiousness': human1.infectiousness,
                    'other_reported_symptoms': human1.reported_symptoms,
                    'other_symptoms': human1.symptoms,
                    'other_test_results': human1.test_results,
                    'other_has_app': human1.has_app,
                  },
                'human2': {
                    'human_id': human2.name,
                    'age': human2.age,
                    'carefullness': human2.carefullness,
                    'wearing_mask': human2.wearing_mask,
                    'is_infected': human2.is_sick,
                    'infection_timestamp': human2.infection_timestamp,
                    'infectiousness': human2.infectiousness,
                    'reported_symptoms': human2.reported_symptoms,
                    'symptoms': human2.symptoms,
                    'test_results': human2.test_results,
                    'has_app': human2.has_app,
                }
            }
        )

    @staticmethod
    def log_test(human, result, time):

        human.events.append(
                {
                    'human_id': human.name,
                    'event_type': Event.test,
                    'time': time,
                    'payload': {
                        'result': result,
                }
            }
        )

    @staticmethod
    def log_symptom_start(human, time, covid=True):
        human.events.append(
            {
                'human_id': human.name,
                'event_type': Event.symptom_start,
                'time': time,
                'payload': {
                    'covid': covid
                }
            }
        )

    @staticmethod
    def log_contaminate(human, time):
        human.events.append(
            {
                'human_id': human.name,
                'event_type': Event.contamination,
                'time': time,
                'payload': {}
            }
        )


class Visits:
    parks = defaultdict(int)
    stores = defaultdict(int)
    miscs = defaultdict(int)

    @property
    def n_parks(self):
        return len(self.parks)

    @property
    def n_stores(self):
        return len(self.stores)

    @property
    def n_miscs(self):
        return len(self.miscs)


class Human(object):

    actions = {
        'shopping': 1,
        'at_home': 3,
        'exercise': 4
    }

    def __init__(self, env, name, infection_timestamp, household, workplace, age=35, rho=0.3, gamma=0.21, symptoms=None, test_results=None):
        self.env = env
        self.events = []
        self.name = name
        self.age = _get_random_age()


        # probability of being asymptomatic is basically 50%, but a bit less if you're older
        # and a bit more if you're younger
        self.asymptomatic = np.random.rand() > (BASELINE_P_ASYMPTOMATIC - (self.age - 50)*0.5)/100


        self.household = household
        self.workplace = workplace
        self.location = household
        self.rho = rho
        self.gamma = gamma

        self.action = Human.actions['at_home']
        self.visits = Visits()
        self.travelled_recently = np.random.rand() > 0.9


        # &carefullness
        if np.random.rand() < P_CAREFUL_PERSON:
            self.carefullness = rpund(np.random.normal(75, 10))
        else:
            self.carefullness = roung(np.random.normal(35, 10))

        age_modifier = 1
        if self.age > 40 or self.age < 12:
            age_modifier = 2
        self.has_cold = np.random.rand() < P_COLD * age_modifier
        self.has_flu = np.random.rand() < P_FLU * age_modifier
        self.has_app = np.random.rand() < (P_HAS_APP / age_modifier) + (self.carefullness/2)

        # Indicates whether this person will show severe signs of illness.
        self.infection_timestamp = infection_timestamp
        self.really_sick = self.is_sick and random.random() >= 0.9
        self.never_recovers = random.random() >= 0.99

        # habits
        self.avg_shopping_time = _draw_random_discreet_gaussian(AVERAGE_SHOP_TIME_MINUTES, SCALE_SHOP_TIME_MINUTES)
        self.scale_shopping_time = _draw_random_discreet_gaussian(AVG_SCALE_SHOP_TIME_MINUTES, SCALE_SCALE_SHOP_TIME_MINUTES)

        self.avg_exercise_time = _draw_random_discreet_gaussian(AVG_EXERCISE_MINUTES, SCALE_EXERCISE_MINUTES)
        self.scale_exercise_time = _draw_random_discreet_gaussian(AVG_SCALE_EXERCISE_MINUTES, SCALE_SCALE_EXERCISE_MINUTES)

        self.avg_working_hours = _draw_random_discreet_gaussian(AVG_WORKING_HOURS, SCALE_WORKING_HOURS)
        self.scale_working_hours = _draw_random_discreet_gaussian(AVG_SCALE_WORKING_HOURS, SCALE_SCALE_WORKING_HOURS)

        self.avg_misc_time = _draw_random_discreet_gaussian(AVG_MISC_MINUTES, SCALE_MISC_MINUTES)
        self.scale_misc_time = _draw_random_discreet_gaussian(AVG_SCALE_MISC_MINUTES, SCALE_SCALE_MISC_MINUTES)

        # TODO: multiple possible days and times & limit these activities in a week
        self.shopping_days = np.random.choice(range(7))
        self.shopping_hours = np.random.choice(range(7, 20))

        self.exercise_days = np.random.choice(range(7))
        self.exercise_hours = np.random.choice(range(7, 20))

        self.work_start_hour = np.random.choice(range(7, 12))



    def to_sick_to_shop(self):
        # Assume 2 weeks incubation time ; in 10% of cases person becomes to sick
        # to go shopping after 2 weeks for at least 10 days and in 1% of the cases
        # never goes shopping again.
        time_since_sick_delta = env.timestamp - self.infection_timestamp
        in_peak_illness_time = (
            time_since_sick >= INCUBATION_DAYS * 24 * 60 and
            time_since_sick <= (INCUBATION_DAYS + NUM_DAYS_SICK) * 24 * 60)
        return (in_peak_illness_time or self.never_recovers) and self.really_sick

    @property
    def lat(self):
        return self.location.lat if self.location else self.household.lat
    @property
    def lon(self):
        return self.location.lon if self.location else self.household.lon

    @property
    def obs_lat(self):
        if LOCATION_TECH == 'bluetooth':
            return round(self.lat + np.random.normal(0,2))
        else:
            return round(self.lat + np.random.normal(0,10))

    @property
    def obs_lon(self):
        if LOCATION_TECH == 'bluetooth':
            return round(self.lon + np.random.normal(0,2))
        else:
            return round(self.lon + np.random.normal(0,10))

    @property
    def is_contagious(self):
        return self.infectiousness


    @property 
    def test_results(self):
        if self.symptoms == None:
            return None
        else:
            if self.travelled_recently:
                tested = np.random.rand() > P_TEST
                if tested:
                    if self.is_sick:
                        return 'positive'
                    else:
                        if np.random.rand() > P_FALSE_NEGATIVE:
                            return 'negative'
                        else:
                            return 'positive'
                else:
                    return None

            else:
                return None

    @property
    def wearing_mask(self):
        mask = False
        if not self.location == self.household: 
           mask = np.random.rand() < self.carefullness
        return mask 
    
    @property
    def reported_symptoms(self):
      if self.symptoms is None or self.test_results is None or not self.has_app:
          return None
      else:
          if np.random.rand() < self.carefullness:
              return self.symptoms
          else:
              return None
    

    @property
    def symptoms(self):
        # probability of being asymptomatic is basically 50%, but a bit less if you're older
        # and a bit more if you're younger
        symptoms = None
        if self.asymptomatic or self.infection_timestamp is None:
            pass
        else:
            time_since_sick = self.env.timestamp - self.infection_timestamp
            symptom_start = datetime.timedelta(abs(np.random.normal(SYMPTOM_DAYS,2.5)))
          #  print (time_since_sick)
          #  print (symptom_start)
            if time_since_sick >= symptom_start:
                symptoms = ['mild']
                if self.really_sick:
                    symptoms.append('severe')
                if np.random.rand() < 0.9:
                    symptoms.append('fever')
                if np.random.rand() < 0.85:
                    symptoms.append('cough')
                if np.random.rand() < 0.8:
                    symptoms.append('fatigue')
                if np.random.rand() < 0.7:
                    symptoms.append('trouble_breathing')
                if np.random.rand() < 0.1:
                    symptoms.append('runny_nose')
                if np.random.rand() < 0.4:
                    symptoms.append('loss_of_taste')
                if np.random.rand() < 0.4:
                    symptoms.append('gastro')
        if self.has_cold:
            if symptoms is None:
                symptoms = ['mild', 'runny_nose']
            if np.random.rand() < 0.2:
                symptoms.append('fever')
            if np.random.rand() < 0.6:
                symptoms.append('cough')
        if self.has_flu:
            if symptoms is None:
                symptoms = ['mild']
            if np.random.rand() < 0.2:
                symptoms.append('severe')
            if np.random.rand() < 0.8:
                symptoms.append('fever')
            if np.random.rand() < 0.4:
                symptoms.append('cough')
            if np.random.rand() < 0.8:
                symptoms.append('fatigue')
            if np.random.rand() < 0.8:
                symptoms.append('aches')
            if np.random.rand() < 0.5:
                symptoms.append('gastro')  
        return symptoms
      
    @property
    def infectiousness(self):
        if self.is_sick: 
            time_since_sick = self.env.timestamp - self.infection_timestamp 
            if time_since_sick > datetime.timedelta(len(INFECTIOUSNESS_CURVE)):
                return 0
            else:
                days_sick = int(str(time_since_sick)[0])
                return INFECTIOUSNESS_CURVE[days_sick-1]
        else:
            return 0

    @property
    def is_sick(self):
        return self.infection_timestamp is not None #TODO add recovery

    def __repr__(self):
        return f"person:{self.name}, sick:{self.is_sick}"

<<<<<<< HEAD
    def run(self, env, city):
        """
           1 2 3 4 5 6 7 8 9 10 11 12 13 14 15 16 17 18 19 20 21 22 23 24
           State  h h h h h h h h h sh sh h  h  h  ac h  h  h  h  h  h  h  h  h
        """
        self.household.humans.add(self)
        while True:
            # Simulate some tests
            if self.is_sick and env.timestamp - self.infection_timestamp > datetime.timedelta(days=INCUBATION_DAYS):
                # Todo ensure it only happen once
                result = random.random() > 0.8
                Event.log_test(self, time=env.timestamp, result=result)
                #Fixme: After a user get tested positive, assume no more activity
                break

            elif env.hour_of_day() == self.work_start_hour and not env.is_weekend() and not WORK_FROM_HOME:
                yield env.process(self.go_to_work(env))

            elif env.hour_of_day() == self.shopping_hours and env.day_of_week() == self.shopping_days:
                yield env.process(self.shop(env, city))
            elif env.hour_of_day() == self.exercise_hours and env.day_of_week() == self.exercise_days: ##LIMIT AND VARIABLE
                yield env.process(self.exercise(env, city))
            elif np.random.random() < 0.05 and env.is_weekend():
                yield env.process(self.take_a_trip(env, city))
            elif self.is_sick and env.timestamp - self.infection_timestamp > datetime.timedelta(days=SYMPTOM_DAYS):
                # Stay home after symptoms
                # TODO: ensure it only happen once
                # Event.log_symptom_start(self, time=env.timestamp)
                pass
            self.location = self.household
            yield env.process(self.stay_at_home(env))

    def stay_at_home(self, env):
        self.action = Human.actions['at_home']
        yield env.process(self.at(self.household, env, 60))

    def go_to_work(self, env):
        t = _draw_random_discreet_gaussian(self.avg_working_hours, self.scale_working_hours)
        yield env.process(self.at(self.workplace, env, t))

    def take_a_trip(self, env, city):
        S = 0
        p_exp = 1.0
        while True:
            if np.random.random() > p_exp: # return home
                yield env.process(self.at(self.household, env, 60))
                break

            loc = self._select_location(location_type='miscs', city=city)
            S += 1  
            p_exp = self.rho * S ** (-self.gamma * self.adjust_gamma)
            with loc.request() as request:
                yield request
                t = _draw_random_discreet_gaussian(self.avg_misc_time, self.scale_misc_time)
                yield env.process(self.at(loc, env, t))

    def shop(self, env, city):
        self.action = Human.actions['shopping']
        grocery_store = self._select_location(location_type="stores", city=city) ## MAKE IT EPR

        with grocery_store.request() as request:
            yield request
            t = _draw_random_discreet_gaussian(self.avg_shopping_time, self.scale_shopping_time)
            yield env.process(self.at(grocery_store, env, t))

    def exercise(self, env, city):
        self.action = Human.actions['exercise']
        park = self._select_location(location_type="park", city=city)
        t = _draw_random_discreet_gaussian(self.avg_shopping_time, self.scale_shopping_time)
        yield env.process(self.at(park, env, t))

    def _select_location(self, location_type, city):
        """
        Preferential exploration treatment of visiting places
        rho, gamma are treated in the paper for normal trips
        Here gamma is multiplied by a factor to supress exploration for parks, stores.
        """
        if location_type == "park":
            S = self.visits.n_parks
            self.adjust_gamma = 1.0
            pool_pref = self.parks_preferences
            locs = city.parks
            visited_locs = self.visits.parks

        elif location_type == "stores":
            S = self.visits.n_stores
            self.adjust_gamma = 1.0
            pool_pref = self.stores_preferences
            locs = city.stores
            visited_locs = self.visits.stores

        elif location_type == "miscs":
            S = self.visits.n_miscs
            self.adjust_gamma = 1.0
            pool_pref = [(city.compute_distance(self.location, m)+1e-1)**-1 for m in city.miscs if m != self.location]
            pool_locs = [m for m in city.miscs if m != self.location]
            locs = city.miscs
            visited_locs = self.visits.miscs

        else:
            raise

        if S == 0:
            p_exp = 1.0
        else:
            p_exp = self.rho * S ** (-self.gamma * self.adjust_gamma)

        if np.random.random() < p_exp and S != len(locs):
            # explore
            cands = [i for i in locs if i not in visited_locs]
            cands = [(loc, pool_pref[i]) for i,loc in enumerate(cands)]
        else:
            # exploit
            cands = [(i, count)  for i, count in visited_locs.items()]

        cands, scores = zip(*cands)
        loc = np.random.choice(cands, p=_normalize_scores(scores))
        visited_locs[loc] += 1
        return loc

    def at(self, location, env, duration):
        self.location = location
        location.humans.add(self)
        self.leaving_time = duration + env.now
        self.start_time = env.now

        # Report all the encounters
        for h in location.humans:
            if h == self or location.location_type == 'household':
              continue
            Event.log_encounter( self, h,
                location=location,
                duration=min(self.leaving_time, h.leaving_time) - max(self.start_time, h.start_time),
                distance=np.random.randint(50, 1000), 
                # cm  #TODO: prop to Area and inv. prop to capacity
                time=env.timestamp,
        )
        return (in_peak_illness_time or self.never_recovers) and self.really_sick

    @property
    def lat(self):
        return self.location.lat if self.location else self.household.lat

    @property
    def lon(self):
        return self.location.lon if self.location else self.household.lon

    @property
    def is_contagious(self):
        return self.is_sick

    @property
    def is_sick(self):
        return self.infection_timestamp is not None  # TODO add recovery

    def __repr__(self):
        return f"person:{self.name}, sick:{self.is_sick}"

    def run(self, city):
        """
           1 2 3 4 5 6 7 8 9 10 11 12 13 14 15 16 17 18 19 20 21 22 23 24
           State  h h h h h h h h h sh sh h  h  h  ac h  h  h  h  h  h  h  h  h
        """
        self.household.humans.add(self)
        while True:
            # Simulate some tests
            if self.is_sick and self.env.timestamp - self.infection_timestamp > datetime.timedelta(
                    days=INCUBATION_DAYS):
                # Todo ensure it only happen once
                result = random.random() > 0.8
                Event.log_test(self, time=self.env.timestamp, result=result)
                # Fixme: After a user get tested positive, assume no more activity
                break

            elif self.env.hour_of_day() == self.work_start_hour and not self.env.is_weekend() and not WORK_FROM_HOME:
                yield self.env.process(self.go_to_work())

            elif self.env.hour_of_day() == self.shopping_hours and self.env.day_of_week() == self.shopping_days:
                yield self.env.process(self.shop(city))
            elif self.env.hour_of_day() == self.exercise_hours and self.env.day_of_week() == self.exercise_days:  ##LIMIT AND VARIABLE
                yield self.env.process(self.exercise(city))
            elif np.random.random() < 0.05 and self.env.is_weekend():
                yield self.env.process(self.take_a_trip(city))
            elif self.is_sick and self.env.timestamp - self.infection_timestamp > datetime.timedelta(days=SYMPTOM_DAYS):
                # Stay home after symptoms
                # TODO: ensure it only happen once
                # Event.log_symptom_start(self, time=env.timestamp)
                pass
            self.location = self.household
            yield self.env.process(self.stay_at_home())

=======
>>>>>>> 4cb988b9
    def stay_at_home(self):
        self.action = Human.actions['at_home']
        yield self.env.process(self.at(self.household, 60))

    def go_to_work(self):
        t = _draw_random_discreet_gaussian(self.avg_working_hours, self.scale_working_hours)
        yield self.env.process(self.at(self.workplace, t))

    def take_a_trip(self, city):
        S = 0
        p_exp = 1.0
        while True:
            if np.random.random() > p_exp:  # return home
                yield self.env.process(self.at(self.household, 60))
                break

            loc = self._select_location(location_type='miscs', city=city)
            S += 1
            p_exp = self.rho * S ** (-self.gamma * self.adjust_gamma)
            with loc.request() as request:
                yield request
                t = _draw_random_discreet_gaussian(self.avg_misc_time, self.scale_misc_time)
                yield self.env.process(self.at(loc, t))

    def shop(self, city):
        self.action = Human.actions['shopping']
        grocery_store = self._select_location(location_type="stores", city=city)  ## MAKE IT EPR

        with grocery_store.request() as request:
            yield request
            t = _draw_random_discreet_gaussian(self.avg_shopping_time, self.scale_shopping_time)
            yield self.env.process(self.at(grocery_store, t))

    def exercise(self, city):
        self.action = Human.actions['exercise']
        park = self._select_location(location_type="park", city=city)
        t = _draw_random_discreet_gaussian(self.avg_shopping_time, self.scale_shopping_time)
        yield self.env.process(self.at(park, t))

    def _select_location(self, location_type, city):
        """
        Preferential exploration treatment of visiting places
        rho, gamma are treated in the paper for normal trips
        Here gamma is multiplied by a factor to supress exploration for parks, stores.
        """
        if location_type == "park":
            S = self.visits.n_parks
            self.adjust_gamma = 1.0
            pool_pref = self.parks_preferences
            locs = city.parks
            visited_locs = self.visits.parks

        elif location_type == "stores":
            S = self.visits.n_stores
            self.adjust_gamma = 1.0
            pool_pref = self.stores_preferences
            locs = city.stores
            visited_locs = self.visits.stores

        elif location_type == "miscs":
            S = self.visits.n_miscs
            self.adjust_gamma = 1.0
            pool_pref = [(city.compute_distance(self.location, m) + 1e-1) ** -1 for m in city.miscs if
                         m != self.location]
            pool_locs = [m for m in city.miscs if m != self.location]
            locs = city.miscs
            visited_locs = self.visits.miscs

        else:
            raise ValueError(f'Unknown location_type:{location_type}')

        if S == 0:
            p_exp = 1.0
        else:
            p_exp = self.rho * S ** (-self.gamma * self.adjust_gamma)

        if np.random.random() < p_exp and S != len(locs):
            # explore
            cands = [i for i in locs if i not in visited_locs]
            cands = [(loc, pool_pref[i]) for i, loc in enumerate(cands)]
        else:
            # exploit
            cands = [(i, count) for i, count in visited_locs.items()]

        cands, scores = zip(*cands)
        loc = np.random.choice(cands, p=_normalize_scores(scores))
        visited_locs[loc] += 1
        return loc

    def at(self, location, duration):
        self.location = location
        location.humans.add(self)
        self.leaving_time = duration + self.env.now
        self.start_time = self.env.now

        # Report all the encounters
        for h in location.humans:
            if h == self or location.location_type == 'household':
                continue
            Event.log_encounter(self, h,
                                location=location,
                                duration=min(self.leaving_time, h.leaving_time) - max(self.start_time, h.start_time),
                                distance=np.random.randint(50, 1000),
                                # cm  #TODO: prop to Area and inv. prop to capacity
                                time=self.env.timestamp,
                                )

        if not self.is_sick:
            if random.random() < location.contamination_proba():
                self.infection_timestamp = self.env.timestamp
                Event.log_contaminate(self, self.env.timestamp)
        yield self.env.timeout(duration / TICK_MINUTE)
        location.humans.remove(self)

    def run(self, city):
        """
           1 2 3 4 5 6 7 8 9 10 11 12 13 14 15 16 17 18 19 20 21 22 23 24
           State  h h h h h h h h h sh sh h  h  h  ac h  h  h  h  h  h  h  h  h
        """
        self.household.humans.add(self)
        while True:
            # Simulate some tests
            if self.is_sick and self.env.timestamp - self.infection_timestamp > datetime.timedelta(
                    days=INCUBATION_DAYS):
                # Todo ensure it only happen once
                result = random.random() > 0.8
                Event.log_test(self, time=self.env.timestamp, result=result)
                # Fixme: After a user get tested positive, assume no more activity
                break

            elif self.env.hour_of_day() == self.work_start_hour and not self.env.is_weekend() and not WORK_FROM_HOME:
                yield self.env.process(self.go_to_work())

            elif self.env.hour_of_day() == self.shopping_hours and self.env.day_of_week() == self.shopping_days:
                yield self.env.process(self.shop(city))
            elif self.env.hour_of_day() == self.exercise_hours and self.env.day_of_week() == self.exercise_days:  ##LIMIT AND VARIABLE
                yield self.env.process(self.exercise(city))
            elif np.random.random() < 0.05 and self.env.is_weekend():
                yield self.env.process(self.take_a_trip(city))
            elif self.is_sick and self.env.timestamp - self.infection_timestamp > datetime.timedelta(days=SYMPTOM_DAYS):
                # Stay home after symptoms
                # TODO: ensure it only happen once
                # Event.log_symptom_start(self, time=env.timestamp)
                pass
            self.location = self.household
            yield self.env.process(self.stay_at_home())<|MERGE_RESOLUTION|>--- conflicted
+++ resolved
@@ -8,7 +8,7 @@
 import datetime
 
 from utils import _normalize_scores, _get_random_age, _draw_random_discreet_gaussian, _json_serialize
-from config import * # PARAMETERS
+from config import *  # PARAMETERS
 
 
 class Env(simpy.Environment):
@@ -80,7 +80,6 @@
     def sick_human(self):
         return any([h.is_sick for h in self.humans])
 
-
     def __repr__(self):
         return f"{self.location_type}:{self.name} - Total number of people in {self.location_type}:{len(self.humans)} - sick:{self.sick_human()}"
 
@@ -103,12 +102,14 @@
     def members():
         return [Event.test, Event.encounter, Event.symptom_start, Event.contamination]
 
-
     @staticmethod
     def log_encounter(human1, human2, location, duration, distance, time):
-
         human1.events.append(
-            {   'encounter': {
+            {
+                'time': time,
+                'event_type': Event.encounter,
+                'human_id': human1.name,
+                'encounter': {
                     'time': time,
                     'event_type': Event.encounter,
                     'duration': duration,
@@ -119,7 +120,7 @@
                     'lon': location.lon,
                     'obs_lat': human1.obs_lat,
                     'obs_lon': human1.obs_lon,
-                  },
+                },
                 'human1': {
                     'human_id': human1.name,
                     'age': human1.age,
@@ -131,7 +132,7 @@
                     'symptoms': human1.symptoms,
                     'test_results': human1.test_results,
                     'has_app': human1.has_app,
-                  },
+                },
                 'human2': {
                     'other_human_id': human2.name,
                     'other_age': human2.age,
@@ -148,7 +149,11 @@
         )
 
         human2.events.append(
-            {   'encounter': {
+            {
+                'time': time,
+                'event_type': Event.encounter,
+                'human_id': human2.name,
+                'encounter': {
                     'time': time,
                     'event_type': Event.encounter,
                     'duration': duration,
@@ -159,7 +164,7 @@
                     'lon': location.lon,
                     'obs_lat': human2.obs_lat,
                     'obs_lon': human2.obs_lon,
-                  },
+                },
                 'human1': {
                     'other_human_id': human1.name,
                     'other_age': human1.age,
@@ -172,7 +177,7 @@
                     'other_symptoms': human1.symptoms,
                     'other_test_results': human1.test_results,
                     'other_has_app': human1.has_app,
-                  },
+                },
                 'human2': {
                     'human_id': human2.name,
                     'age': human2.age,
@@ -191,14 +196,13 @@
 
     @staticmethod
     def log_test(human, result, time):
-
         human.events.append(
-                {
-                    'human_id': human.name,
-                    'event_type': Event.test,
-                    'time': time,
-                    'payload': {
-                        'result': result,
+            {
+                'human_id': human.name,
+                'event_type': Event.test,
+                'time': time,
+                'payload': {
+                    'result': result,
                 }
             }
         )
@@ -247,24 +251,22 @@
 
 
 class Human(object):
-
     actions = {
         'shopping': 1,
         'at_home': 3,
         'exercise': 4
     }
 
-    def __init__(self, env, name, infection_timestamp, household, workplace, age=35, rho=0.3, gamma=0.21, symptoms=None, test_results=None):
+    def __init__(self, env, name, infection_timestamp, household, workplace, age=35, rho=0.3, gamma=0.21, symptoms=None,
+                 test_results=None):
         self.env = env
         self.events = []
         self.name = name
         self.age = _get_random_age()
 
-
         # probability of being asymptomatic is basically 50%, but a bit less if you're older
         # and a bit more if you're younger
-        self.asymptomatic = np.random.rand() > (BASELINE_P_ASYMPTOMATIC - (self.age - 50)*0.5)/100
-
+        self.asymptomatic = np.random.rand() > (BASELINE_P_ASYMPTOMATIC - (self.age - 50) * 0.5) / 100
 
         self.household = household
         self.workplace = workplace
@@ -276,19 +278,18 @@
         self.visits = Visits()
         self.travelled_recently = np.random.rand() > 0.9
 
-
         # &carefullness
         if np.random.rand() < P_CAREFUL_PERSON:
-            self.carefullness = rpund(np.random.normal(75, 10))
-        else:
-            self.carefullness = roung(np.random.normal(35, 10))
+            self.carefullness = round(np.random.normal(75, 10))
+        else:
+            self.carefullness = round(np.random.normal(35, 10))
 
         age_modifier = 1
         if self.age > 40 or self.age < 12:
             age_modifier = 2
         self.has_cold = np.random.rand() < P_COLD * age_modifier
         self.has_flu = np.random.rand() < P_FLU * age_modifier
-        self.has_app = np.random.rand() < (P_HAS_APP / age_modifier) + (self.carefullness/2)
+        self.has_app = np.random.rand() < (P_HAS_APP / age_modifier) + (self.carefullness / 2)
 
         # Indicates whether this person will show severe signs of illness.
         self.infection_timestamp = infection_timestamp
@@ -297,10 +298,12 @@
 
         # habits
         self.avg_shopping_time = _draw_random_discreet_gaussian(AVERAGE_SHOP_TIME_MINUTES, SCALE_SHOP_TIME_MINUTES)
-        self.scale_shopping_time = _draw_random_discreet_gaussian(AVG_SCALE_SHOP_TIME_MINUTES, SCALE_SCALE_SHOP_TIME_MINUTES)
+        self.scale_shopping_time = _draw_random_discreet_gaussian(AVG_SCALE_SHOP_TIME_MINUTES,
+                                                                  SCALE_SCALE_SHOP_TIME_MINUTES)
 
         self.avg_exercise_time = _draw_random_discreet_gaussian(AVG_EXERCISE_MINUTES, SCALE_EXERCISE_MINUTES)
-        self.scale_exercise_time = _draw_random_discreet_gaussian(AVG_SCALE_EXERCISE_MINUTES, SCALE_SCALE_EXERCISE_MINUTES)
+        self.scale_exercise_time = _draw_random_discreet_gaussian(AVG_SCALE_EXERCISE_MINUTES,
+                                                                  SCALE_SCALE_EXERCISE_MINUTES)
 
         self.avg_working_hours = _draw_random_discreet_gaussian(AVG_WORKING_HOURS, SCALE_WORKING_HOURS)
         self.scale_working_hours = _draw_random_discreet_gaussian(AVG_SCALE_WORKING_HOURS, SCALE_SCALE_WORKING_HOURS)
@@ -316,8 +319,6 @@
         self.exercise_hours = np.random.choice(range(7, 20))
 
         self.work_start_hour = np.random.choice(range(7, 12))
-
-
 
     def to_sick_to_shop(self):
         # Assume 2 weeks incubation time ; in 10% of cases person becomes to sick
@@ -325,13 +326,14 @@
         # never goes shopping again.
         time_since_sick_delta = env.timestamp - self.infection_timestamp
         in_peak_illness_time = (
-            time_since_sick >= INCUBATION_DAYS * 24 * 60 and
-            time_since_sick <= (INCUBATION_DAYS + NUM_DAYS_SICK) * 24 * 60)
+                time_since_sick >= INCUBATION_DAYS * 24 * 60 and
+                time_since_sick <= (INCUBATION_DAYS + NUM_DAYS_SICK) * 24 * 60)
         return (in_peak_illness_time or self.never_recovers) and self.really_sick
 
     @property
     def lat(self):
         return self.location.lat if self.location else self.household.lat
+
     @property
     def lon(self):
         return self.location.lon if self.location else self.household.lon
@@ -339,23 +341,22 @@
     @property
     def obs_lat(self):
         if LOCATION_TECH == 'bluetooth':
-            return round(self.lat + np.random.normal(0,2))
-        else:
-            return round(self.lat + np.random.normal(0,10))
+            return round(self.lat + np.random.normal(0, 2))
+        else:
+            return round(self.lat + np.random.normal(0, 10))
 
     @property
     def obs_lon(self):
         if LOCATION_TECH == 'bluetooth':
-            return round(self.lon + np.random.normal(0,2))
-        else:
-            return round(self.lon + np.random.normal(0,10))
+            return round(self.lon + np.random.normal(0, 2))
+        else:
+            return round(self.lon + np.random.normal(0, 10))
 
     @property
     def is_contagious(self):
         return self.infectiousness
 
-
-    @property 
+    @property
     def test_results(self):
         if self.symptoms == None:
             return None
@@ -379,20 +380,19 @@
     @property
     def wearing_mask(self):
         mask = False
-        if not self.location == self.household: 
-           mask = np.random.rand() < self.carefullness
-        return mask 
-    
+        if not self.location == self.household:
+            mask = np.random.rand() < self.carefullness
+        return mask
+
     @property
     def reported_symptoms(self):
-      if self.symptoms is None or self.test_results is None or not self.has_app:
-          return None
-      else:
-          if np.random.rand() < self.carefullness:
-              return self.symptoms
-          else:
-              return None
-    
+        if self.symptoms is None or self.test_results is None or not self.has_app:
+            return None
+        else:
+            if np.random.rand() < self.carefullness:
+                return self.symptoms
+            else:
+                return None
 
     @property
     def symptoms(self):
@@ -403,9 +403,9 @@
             pass
         else:
             time_since_sick = self.env.timestamp - self.infection_timestamp
-            symptom_start = datetime.timedelta(abs(np.random.normal(SYMPTOM_DAYS,2.5)))
-          #  print (time_since_sick)
-          #  print (symptom_start)
+            symptom_start = datetime.timedelta(abs(np.random.normal(SYMPTOM_DAYS, 2.5)))
+            #  print (time_since_sick)
+            #  print (symptom_start)
             if time_since_sick >= symptom_start:
                 symptoms = ['mild']
                 if self.really_sick:
@@ -445,99 +445,65 @@
             if np.random.rand() < 0.8:
                 symptoms.append('aches')
             if np.random.rand() < 0.5:
-                symptoms.append('gastro')  
+                symptoms.append('gastro')
         return symptoms
-      
+
     @property
     def infectiousness(self):
-        if self.is_sick: 
-            time_since_sick = self.env.timestamp - self.infection_timestamp 
-            if time_since_sick > datetime.timedelta(len(INFECTIOUSNESS_CURVE)):
+        if self.is_sick:
+            days_sick = (self.env.timestamp - self.infection_timestamp).days
+            if days_sick > len(INFECTIOUSNESS_CURVE):
                 return 0
             else:
-                days_sick = int(str(time_since_sick)[0])
-                return INFECTIOUSNESS_CURVE[days_sick-1]
+                return INFECTIOUSNESS_CURVE[days_sick - 1]
         else:
             return 0
 
     @property
     def is_sick(self):
-        return self.infection_timestamp is not None #TODO add recovery
+        return self.infection_timestamp is not None  # TODO add recovery
 
     def __repr__(self):
         return f"person:{self.name}, sick:{self.is_sick}"
 
-<<<<<<< HEAD
-    def run(self, env, city):
-        """
-           1 2 3 4 5 6 7 8 9 10 11 12 13 14 15 16 17 18 19 20 21 22 23 24
-           State  h h h h h h h h h sh sh h  h  h  ac h  h  h  h  h  h  h  h  h
-        """
-        self.household.humans.add(self)
-        while True:
-            # Simulate some tests
-            if self.is_sick and env.timestamp - self.infection_timestamp > datetime.timedelta(days=INCUBATION_DAYS):
-                # Todo ensure it only happen once
-                result = random.random() > 0.8
-                Event.log_test(self, time=env.timestamp, result=result)
-                #Fixme: After a user get tested positive, assume no more activity
-                break
-
-            elif env.hour_of_day() == self.work_start_hour and not env.is_weekend() and not WORK_FROM_HOME:
-                yield env.process(self.go_to_work(env))
-
-            elif env.hour_of_day() == self.shopping_hours and env.day_of_week() == self.shopping_days:
-                yield env.process(self.shop(env, city))
-            elif env.hour_of_day() == self.exercise_hours and env.day_of_week() == self.exercise_days: ##LIMIT AND VARIABLE
-                yield env.process(self.exercise(env, city))
-            elif np.random.random() < 0.05 and env.is_weekend():
-                yield env.process(self.take_a_trip(env, city))
-            elif self.is_sick and env.timestamp - self.infection_timestamp > datetime.timedelta(days=SYMPTOM_DAYS):
-                # Stay home after symptoms
-                # TODO: ensure it only happen once
-                # Event.log_symptom_start(self, time=env.timestamp)
-                pass
-            self.location = self.household
-            yield env.process(self.stay_at_home(env))
-
-    def stay_at_home(self, env):
+    def stay_at_home(self):
         self.action = Human.actions['at_home']
-        yield env.process(self.at(self.household, env, 60))
-
-    def go_to_work(self, env):
+        yield self.env.process(self.at(self.household, 60))
+
+    def go_to_work(self):
         t = _draw_random_discreet_gaussian(self.avg_working_hours, self.scale_working_hours)
-        yield env.process(self.at(self.workplace, env, t))
-
-    def take_a_trip(self, env, city):
+        yield self.env.process(self.at(self.workplace, t))
+
+    def take_a_trip(self, city):
         S = 0
         p_exp = 1.0
         while True:
-            if np.random.random() > p_exp: # return home
-                yield env.process(self.at(self.household, env, 60))
+            if np.random.random() > p_exp:  # return home
+                yield self.env.process(self.at(self.household, 60))
                 break
 
             loc = self._select_location(location_type='miscs', city=city)
-            S += 1  
+            S += 1
             p_exp = self.rho * S ** (-self.gamma * self.adjust_gamma)
             with loc.request() as request:
                 yield request
                 t = _draw_random_discreet_gaussian(self.avg_misc_time, self.scale_misc_time)
-                yield env.process(self.at(loc, env, t))
-
-    def shop(self, env, city):
+                yield self.env.process(self.at(loc, t))
+
+    def shop(self, city):
         self.action = Human.actions['shopping']
-        grocery_store = self._select_location(location_type="stores", city=city) ## MAKE IT EPR
+        grocery_store = self._select_location(location_type="stores", city=city)  ## MAKE IT EPR
 
         with grocery_store.request() as request:
             yield request
             t = _draw_random_discreet_gaussian(self.avg_shopping_time, self.scale_shopping_time)
-            yield env.process(self.at(grocery_store, env, t))
-
-    def exercise(self, env, city):
+            yield self.env.process(self.at(grocery_store, t))
+
+    def exercise(self, city):
         self.action = Human.actions['exercise']
         park = self._select_location(location_type="park", city=city)
         t = _draw_random_discreet_gaussian(self.avg_shopping_time, self.scale_shopping_time)
-        yield env.process(self.at(park, env, t))
+        yield self.env.process(self.at(park, t))
 
     def _select_location(self, location_type, city):
         """
@@ -562,13 +528,14 @@
         elif location_type == "miscs":
             S = self.visits.n_miscs
             self.adjust_gamma = 1.0
-            pool_pref = [(city.compute_distance(self.location, m)+1e-1)**-1 for m in city.miscs if m != self.location]
+            pool_pref = [(city.compute_distance(self.location, m) + 1e-1) ** -1 for m in city.miscs if
+                         m != self.location]
             pool_locs = [m for m in city.miscs if m != self.location]
             locs = city.miscs
             visited_locs = self.visits.miscs
 
         else:
-            raise
+            raise ValueError(f'Unknown location_type:{location_type}')
 
         if S == 0:
             p_exp = 1.0
@@ -578,53 +545,40 @@
         if np.random.random() < p_exp and S != len(locs):
             # explore
             cands = [i for i in locs if i not in visited_locs]
-            cands = [(loc, pool_pref[i]) for i,loc in enumerate(cands)]
+            cands = [(loc, pool_pref[i]) for i, loc in enumerate(cands)]
         else:
             # exploit
-            cands = [(i, count)  for i, count in visited_locs.items()]
+            cands = [(i, count) for i, count in visited_locs.items()]
 
         cands, scores = zip(*cands)
         loc = np.random.choice(cands, p=_normalize_scores(scores))
         visited_locs[loc] += 1
         return loc
 
-    def at(self, location, env, duration):
+    def at(self, location, duration):
         self.location = location
         location.humans.add(self)
-        self.leaving_time = duration + env.now
-        self.start_time = env.now
+        self.leaving_time = duration + self.env.now
+        self.start_time = self.env.now
 
         # Report all the encounters
         for h in location.humans:
             if h == self or location.location_type == 'household':
-              continue
-            Event.log_encounter( self, h,
-                location=location,
-                duration=min(self.leaving_time, h.leaving_time) - max(self.start_time, h.start_time),
-                distance=np.random.randint(50, 1000), 
-                # cm  #TODO: prop to Area and inv. prop to capacity
-                time=env.timestamp,
-        )
-        return (in_peak_illness_time or self.never_recovers) and self.really_sick
-
-    @property
-    def lat(self):
-        return self.location.lat if self.location else self.household.lat
-
-    @property
-    def lon(self):
-        return self.location.lon if self.location else self.household.lon
-
-    @property
-    def is_contagious(self):
-        return self.is_sick
-
-    @property
-    def is_sick(self):
-        return self.infection_timestamp is not None  # TODO add recovery
-
-    def __repr__(self):
-        return f"person:{self.name}, sick:{self.is_sick}"
+                continue
+            Event.log_encounter(self, h,
+                                location=location,
+                                duration=min(self.leaving_time, h.leaving_time) - max(self.start_time, h.start_time),
+                                distance=np.random.randint(50, 1000),
+                                # cm  #TODO: prop to Area and inv. prop to capacity
+                                time=self.env.timestamp,
+                                )
+
+        if not self.is_sick:
+            if random.random() < location.contamination_proba():
+                self.infection_timestamp = self.env.timestamp
+                Event.log_contaminate(self, self.env.timestamp)
+        yield self.env.timeout(duration / TICK_MINUTE)
+        location.humans.remove(self)
 
     def run(self, city):
         """
@@ -657,153 +611,4 @@
                 # Event.log_symptom_start(self, time=env.timestamp)
                 pass
             self.location = self.household
-            yield self.env.process(self.stay_at_home())
-
-=======
->>>>>>> 4cb988b9
-    def stay_at_home(self):
-        self.action = Human.actions['at_home']
-        yield self.env.process(self.at(self.household, 60))
-
-    def go_to_work(self):
-        t = _draw_random_discreet_gaussian(self.avg_working_hours, self.scale_working_hours)
-        yield self.env.process(self.at(self.workplace, t))
-
-    def take_a_trip(self, city):
-        S = 0
-        p_exp = 1.0
-        while True:
-            if np.random.random() > p_exp:  # return home
-                yield self.env.process(self.at(self.household, 60))
-                break
-
-            loc = self._select_location(location_type='miscs', city=city)
-            S += 1
-            p_exp = self.rho * S ** (-self.gamma * self.adjust_gamma)
-            with loc.request() as request:
-                yield request
-                t = _draw_random_discreet_gaussian(self.avg_misc_time, self.scale_misc_time)
-                yield self.env.process(self.at(loc, t))
-
-    def shop(self, city):
-        self.action = Human.actions['shopping']
-        grocery_store = self._select_location(location_type="stores", city=city)  ## MAKE IT EPR
-
-        with grocery_store.request() as request:
-            yield request
-            t = _draw_random_discreet_gaussian(self.avg_shopping_time, self.scale_shopping_time)
-            yield self.env.process(self.at(grocery_store, t))
-
-    def exercise(self, city):
-        self.action = Human.actions['exercise']
-        park = self._select_location(location_type="park", city=city)
-        t = _draw_random_discreet_gaussian(self.avg_shopping_time, self.scale_shopping_time)
-        yield self.env.process(self.at(park, t))
-
-    def _select_location(self, location_type, city):
-        """
-        Preferential exploration treatment of visiting places
-        rho, gamma are treated in the paper for normal trips
-        Here gamma is multiplied by a factor to supress exploration for parks, stores.
-        """
-        if location_type == "park":
-            S = self.visits.n_parks
-            self.adjust_gamma = 1.0
-            pool_pref = self.parks_preferences
-            locs = city.parks
-            visited_locs = self.visits.parks
-
-        elif location_type == "stores":
-            S = self.visits.n_stores
-            self.adjust_gamma = 1.0
-            pool_pref = self.stores_preferences
-            locs = city.stores
-            visited_locs = self.visits.stores
-
-        elif location_type == "miscs":
-            S = self.visits.n_miscs
-            self.adjust_gamma = 1.0
-            pool_pref = [(city.compute_distance(self.location, m) + 1e-1) ** -1 for m in city.miscs if
-                         m != self.location]
-            pool_locs = [m for m in city.miscs if m != self.location]
-            locs = city.miscs
-            visited_locs = self.visits.miscs
-
-        else:
-            raise ValueError(f'Unknown location_type:{location_type}')
-
-        if S == 0:
-            p_exp = 1.0
-        else:
-            p_exp = self.rho * S ** (-self.gamma * self.adjust_gamma)
-
-        if np.random.random() < p_exp and S != len(locs):
-            # explore
-            cands = [i for i in locs if i not in visited_locs]
-            cands = [(loc, pool_pref[i]) for i, loc in enumerate(cands)]
-        else:
-            # exploit
-            cands = [(i, count) for i, count in visited_locs.items()]
-
-        cands, scores = zip(*cands)
-        loc = np.random.choice(cands, p=_normalize_scores(scores))
-        visited_locs[loc] += 1
-        return loc
-
-    def at(self, location, duration):
-        self.location = location
-        location.humans.add(self)
-        self.leaving_time = duration + self.env.now
-        self.start_time = self.env.now
-
-        # Report all the encounters
-        for h in location.humans:
-            if h == self or location.location_type == 'household':
-                continue
-            Event.log_encounter(self, h,
-                                location=location,
-                                duration=min(self.leaving_time, h.leaving_time) - max(self.start_time, h.start_time),
-                                distance=np.random.randint(50, 1000),
-                                # cm  #TODO: prop to Area and inv. prop to capacity
-                                time=self.env.timestamp,
-                                )
-
-        if not self.is_sick:
-            if random.random() < location.contamination_proba():
-                self.infection_timestamp = self.env.timestamp
-                Event.log_contaminate(self, self.env.timestamp)
-        yield self.env.timeout(duration / TICK_MINUTE)
-        location.humans.remove(self)
-
-    def run(self, city):
-        """
-           1 2 3 4 5 6 7 8 9 10 11 12 13 14 15 16 17 18 19 20 21 22 23 24
-           State  h h h h h h h h h sh sh h  h  h  ac h  h  h  h  h  h  h  h  h
-        """
-        self.household.humans.add(self)
-        while True:
-            # Simulate some tests
-            if self.is_sick and self.env.timestamp - self.infection_timestamp > datetime.timedelta(
-                    days=INCUBATION_DAYS):
-                # Todo ensure it only happen once
-                result = random.random() > 0.8
-                Event.log_test(self, time=self.env.timestamp, result=result)
-                # Fixme: After a user get tested positive, assume no more activity
-                break
-
-            elif self.env.hour_of_day() == self.work_start_hour and not self.env.is_weekend() and not WORK_FROM_HOME:
-                yield self.env.process(self.go_to_work())
-
-            elif self.env.hour_of_day() == self.shopping_hours and self.env.day_of_week() == self.shopping_days:
-                yield self.env.process(self.shop(city))
-            elif self.env.hour_of_day() == self.exercise_hours and self.env.day_of_week() == self.exercise_days:  ##LIMIT AND VARIABLE
-                yield self.env.process(self.exercise(city))
-            elif np.random.random() < 0.05 and self.env.is_weekend():
-                yield self.env.process(self.take_a_trip(city))
-            elif self.is_sick and self.env.timestamp - self.infection_timestamp > datetime.timedelta(days=SYMPTOM_DAYS):
-                # Stay home after symptoms
-                # TODO: ensure it only happen once
-                # Event.log_symptom_start(self, time=env.timestamp)
-                pass
-            self.location = self.household
             yield self.env.process(self.stay_at_home())