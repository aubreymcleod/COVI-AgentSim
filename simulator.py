--- conflicted
+++ resolved
@@ -5,13 +5,9 @@
 import numpy as np
 from collections import defaultdict, namedtuple
 import datetime
-<<<<<<< HEAD
-import random
-=======
 from bitarray import bitarray
 import operator
 import math
->>>>>>> e48f68e7
 
 from utils import _normalize_scores, _get_random_age, _get_random_sex, _get_all_symptoms, \
     _get_preexisting_conditions, _draw_random_discreet_gaussian, _json_serialize, _sample_viral_load_piecewise, \
@@ -89,18 +85,12 @@
         # Indicates whether this person will show severe signs of illness.
         self.infection_timestamp = infection_timestamp
         self.recovered_timestamp = [datetime.datetime.min]
-        self.really_sick = self.is_exposed and self.rng.random() >= 0.9
-        self.extremely_sick = self.really_sick and self.rng.random() >= 0.7 # &severe; 30% of severe cases need ICU
-<<<<<<< HEAD
-        self.never_recovers = self.rng.random() >= 0.99
+        self.gets_really_sick = self.is_exposed and self.rng.random() >= 0.9
+        self.gets_extremely_sick = self.really_sick and self.rng.random() >= 0.7 # &severe; 30% of severe cases need ICU
+        self.never_recovers = self.rng.random() <= P_NEVER_RECOVERS[min(math.floor(self.age/10),8)] * REINFECTION_POSSIBLE
         self.obs_hospitalized = False
         self.obs_in_icu = False
 
-=======
-        # if P_REINFECTION is 0, then after getting sick
-        self.never_recovers = self.rng.random() <= P_NEVER_RECOVERS[min(math.floor(self.age/10),8)] * REINFECTION_POSSIBLE
-        
->>>>>>> e48f68e7
         # &symptoms, &viral-load
         # probability of being asymptomatic is basically 50%, but a bit less if you're older
         # and a bit more if you're younger
@@ -113,7 +103,7 @@
         self.all_symptoms = _get_all_symptoms(
                           np.ndarray.item(self.viral_load_plateau_start), np.ndarray.item(self.viral_load_plateau_end),
                           np.ndarray.item(self.viral_load_recovered), age=self.age, incubation_days=self.incubation_days, 
-                                                          really_sick=self.really_sick, extremely_sick=self.extremely_sick, 
+                                                          really_sick=self.gets_really_sick, extremely_sick=self.gets_extremely_sick, 
                           rng=self.rng, preexisting_conditions=self.preexisting_conditions)
         self.all_reported_symptoms = _reported_symptoms(self.all_symptoms, self.rng, self.carefullness)
 
@@ -125,9 +115,6 @@
         self.last_state = self.state
         self.n_infectious_contacts = 0
 
-        # TODO merge with hospitalization
-        self.obs_hospitalized = False
-        self.obs_ICU = False
 
         # # TODO Martin's implementation
         # &obs_risk  &obs_human_id
@@ -323,6 +310,15 @@
                 return None
 
     @property
+    def really_sick(self):
+        return self.gets_really_sick and 'severe' in self.symptoms
+
+      
+    @property
+    def extremely_sick(self):
+        return self.gets_extremely_sick and 'severe' in self.symptoms 
+    
+    @property
     def symptoms(self):
         try:
             sickness_day = (self.env.timestamp - self.infection_timestamp).days
@@ -375,7 +371,7 @@
     def infectiousness(self):
         severity_multiplier = 1
         if self.is_infectious:
-            if self.really_sick:
+            if self.gets_really_sick:
               severity_multiplier = 1.25
             if self.extremely_sick:
               severity_multiplier = 1.5
@@ -465,16 +461,11 @@
                 self.count_exercise=0
                 self.count_shop=0
 
-<<<<<<< HEAD
             if self.extremely_sick:
                 yield self.env.process(self.hospitalize(city, icu_required=True))
-            elif self.really_sick and 'severe' in self.symptoms:
+            elif self.really_sick:
                 yield self.env.process(self.hospitalize(city))
-
             elif not WORK_FROM_HOME and not self.env.is_weekend() and hour == self.work_start_hour:
-=======
-            if not WORK_FROM_HOME and not self.env.is_weekend() and hour == self.work_start_hour:
->>>>>>> e48f68e7
                 yield self.env.process(self.excursion(city, "work"))
 
             elif hour in self.shopping_hours and day in self.shopping_days and self.count_shop<=self.max_shop_per_week:
